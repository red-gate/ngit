<<<<<<< HEAD
=======
2008-04-01  Carlos Alberto Cortez <calberto.cortez@gmail.com>

	* BindingSourceTest.cs: New test for ICancelAddNew support.
	* CurrencyManagerTest.cs: Likewise.

2008-04-01  Jonathan Pobst  <monkey@jpobst.com>

	* DataGridViewTest.cs: Commit the rest of my test so the tests
	compile.

2008-04-01  Jonathan Pobst  <monkey@jpobst.com>

	* DataGridViewTest.cs: Add tests for IsInputChar and IsInputKey.

>>>>>>> 0e79d8f4
2008-03-30  Carlos Alberto Cortez <calberto.cortez@gmail.com>

	* BindingSourceTest.cs: More event tests and also a new ones for
	RemoveCurrent and IsBindingSuspended properties.

2008-03-30  Carlos Alberto Cortez <calberto.cortez@gmail.com>

	* BindingSourceTest.cs: Add tests for ListChanged event, and also new
	assertions for Position property. Mark ListChanged_DataSourceSet as
	not working, while I try to figure out why setting the DataSource
	fires 2 events instead of only one.

2008-03-28  Carlos Alberto Cortez <calberto.cortez@gmail.com>

	* BindingSource.cs: Add test for just added members in BindingSource.

2008-03-28  Jonathan Pobst  <monkey@jpobst.com>

	* ComboBoxTest.cs: Add test for bug #374654.

2008-03-28  Jonathan Pobst  <monkey@jpobst.com>

	* DataGridViewTextBoxCellTest.cs: Mark 2 of the new tests
	as font dependent.

2008-03-28  Jonathan Pobst  <monkey@jpobst.com>

	* DataGridViewTextBoxCellTest.cs: Bunch of new tests.

2008-03-27  Carlos Alberto Cortez <calberto.cortez@gmail.com>

	* DataBindingTests.cs: Mark as NotWorking some CurrencyManager tests by
	now.

2008-03-26  Jonathan Pobst  <monkey@jpobst.com>

	* DataGridViewTest.cs: Add test for bug #343965.

2008-03-26  Jonathan Pobst  <monkey@jpobst.com>

	* TreeViewTest.cs: Add test for bug #373603.

2008-03-25  Carlos Alberto Cortez <calberto.cortez@gmail.com>

	* ListBindingHelper.cs: New test for GetListName method.

2008-03-25  Carlos Alberto Cortez <calberto.cortez@gmail.com>

	* BindingSourceTest.cs: New tests for Add/AddNew/Clear methods, as
	well as new assertions for other tests.

2008-03-25  Jonathan Pobst  <monkey@jpobst.com>

	* DataGridViewTest.cs: Enable gert's test for bug #325979.

2008-03-24  Carlos Alberto Cortez <calberto.cortez@gmail.com>

	* BindingSourceTest.cs: Re-activate some tests and also add a new
	ones.

2008-03-24  Jonathan Pobst  <monkey@jpobst.com>

	* DataGridViewTest.cs: Add test for bug #331649.

2008-03-24  Jonathan Pobst  <monkey@jpobst.com>

	* DataGridViewTest.cs: Add test for bug #325588.

2008-03-23  Carlos Alberto Cortez <calberto.cortez@gmail.com>

	* BindingSourceTest.cs: New assertion for DataMember_ListRelationship
	test method.

2008-03-23  Carlos Alberto Cortez <calberto.cortez@gmail.com>

	* ListBindingHelperTest.cs: New assertion for GetListTest () test
	method.

2008-03-21  Jonathan Pobst  <monkey@jpobst.com>

	* MenuItemTest.cs: Add test for #372845.

2008-03-21  Andreia Gaita <avidigal@novell.com> 

	* FocusTest.cs: New test for #372616. Checks if a control inside a
	  UserControl is selected when UserControl gets focus.

2008-03-20  Carlos Alberto Cortez <calberto.cortez@gmail.com>

	* BindingSourceTest.cs: New assertion case for DataSource, passing an
	instance of IListSource.
	* ListBindingHelperTest.cs: Make ListSource class internal.

2008-03-20  Jonathan Pobst  <monkey@jpobst.com>

	* DataGridViewCellTest.cs: Tests for newly implemented stuffs.

2008-03-20  Jonathan Pobst  <monkey@jpobst.com>

	* DataGridViewCellTest.cs: Don't verify exception message,
	throwing the exception is enough.

2008-03-20  Carlos Alberto Cortez <calberto.cortez@gmail.com>

	* ListBindingHelperTest.cs: Update GetListTest with new assertions.
	Also add GetListItemProperties tests - not working by now, but should
	guide us to a correct implementation.

2008-03-19  Jonathan Pobst  <monkey@jpobst.com>

	* DataGridViewCellTest.cs: Ignore Size test since a
	cell's height is based off its height.

2008-03-19  Jonathan Pobst  <monkey@jpobst.com>

	* DataGridViewCellTest.cs: Add new suite of tests.

2008-03-15  Carlos Alberto Cortez <calberto.cortez@gmail.com>

	* ListBindingHelperTest.cs: New GetListItemType test.

2008-03-13  Carlos Alberto Cortez <calberto.cortez@gmail.com>

	* ListBindingHelperTest.cs: New file and a new test.

2008-03-07  Carlos Alberto Cortez <calberto.cortez@gmail.com>

	* ControlBindingsCollectionTest.cs: New test for 2.0
	Default DataSourceUpdateMode property.

2008-03-06  Carlos Alberto Cortez <calberto.cortez@gmail.com>

	* ListBoxTest.cs: New tests for 2.0 selection methods
	in the different selection modes. Also, in GetSelectedTest (), 
	be sure that we set the right selection mode (test cleaness).

2008-03-05  Jonathan Pobst  <monkey@jpobst.com>

	* TableLayoutTest.cs: Add test for bug #367249.

2008-02-27  Jonathan Pobst  <monkey@jpobst.com>

	* UserControlTest.cs: Add test for PreferredSize.

2008-02-26  Carlos Alberto Cortez <calberto.cortez@gmail.com>

	* BindingTest.cs: Added a new test for 2.0 BindableComponent property
	- again as not working ;-(. Also add a child class of ToolStripItem to
	test this property.
	* ControlBindingsCollectionTest.cs: Likewise.

2008-02-26  Carlos Alberto Cortez <calberto.cortez@gmail.com>

	* BindingTest.cs: Added a new test for 2.0 NullValue property - mark
	as NotWorking by now ;-(. Also add an assertion for this new property
	in CtorTest.

2008-02-23  Carlos Alberto Cortez <calberto.cortez@gmail.com>

	* BindingTest.cs: Update ctor test with 2.0 properties, and add new
	tests for 2.0 FormattingEnabled and FormatString properties.

2008-02-21  Jonathan Pobst  <monkey@jpobst.com>

	* ToolStripContainerTests.cs: Add test for bug #363555.

2008-02-20  Jonathan Pobst  <monkey@jpobst.com>

	* SplitContainerTests.cs: Add test for bug #363303.

2008-02-19  Jonathan Pobst  <monkey@jpobst.com>

	* SelectionRangeTest.cs: Add NET_2_0 so that 1.1 profile will build.

2008-02-19  Jonathan Pobst  <monkey@jpobst.com>

	* SelectionRangeTest.cs: Add tests from Andy Hume.

2008-02-19  Jonathan Pobst  <monkey@jpobst.com> 

	* ComboBoxTest.cs: Use PreferredHeight in MethodScaleControl.
	Fixes buildbot failure.

2008-02-19  Jonathan Pobst  <monkey@jpobst.com>

	* FlowPanelTests.cs: Add test for bug #361448.

2008-02-19  Jonathan Pobst  <monkey@jpobst.com> 

	* ComboBoxTest.cs: Add test for bug #360862.

2008-02-18  Andreia Gaita <avidigal@novell.com>

	* ControlTest.cs: New test to check if, when controls don't have 
	a parent and are then reparented, their location is not changed.

2008-02-11  Carlos Alberto Cortez <calberto.cortez@gmail.com>

	* BindingTest.cs: New test for 2.0 DataSourceNullValue property -
	which is not working by now (but should guide us to correctly
	implement some missing features in data binding).

2008-02-10  Carlos Alberto Cortez <calberto.cortez@gmail.com>

	* BindingTest.cs: New test for changes in data source property (with
	a 'PropertyChange' event).

2008-02-08  Carlos Alberto Cortez <calberto.cortez@gmail.com>

	* BindingTest.cs: Add new cases for DataSourceUpdateMode test,
	and also add a 2.0 WriteValueTest test.

2008-02-08  Jonathan Pobst  <monkey@jpobst.com>

	* ComboBoxTest.cs: MethodScaleControl needs to take Font into
	account, which PreferredHeight does.  Fixes a failing test.

2008_02-08  Carlos Alberto Cortez <calberto.cortez@gmail.com>

	* ListControl.cs: Add setter and events for MockItem members -
	we need them to test data binding.
	* BindingTest.cs: Add tests for 2.0 members (ControlUpdateMode,
	DataSourceUpdateMode, ReadValue), and for IsBinding property.
	Mark as NotWorking IsBindingTest and DataSourceUpdateMode as they are
	failing by now.

2008-02-08  Jonathan Pobst  <monkey@jpobst.com>

	* FormTest.cs: Commit tests from James Purcell for his new
	AutoScale implementation.  [Bug #359098]

2008-02-07  Jonathan Pobst  <monkey@jpobst.com>

	* MdiFormTest.cs: Add test for bug #336296.

2008-02-07  Jonathan Pobst  <monkey@jpobst.com>

	* MdiFormTest.cs: Add test for bug #325473.

2008-02-06  Jonathan Pobst  <monkey@jpobst.com>

	* TimerTest.cs: Several asserts in one test had the same name,
	so I can't tell which assert is failing on the buildbot.  Fixed.

2008-02-04  Carlos Alberto Cortez <calberto.cortez@gmail.com>

	* BindingsCollectionTest.cs: New file.

2008-02-04  Carlos Alberto Cortez <calberto.cortez@gmail.com>

	* CurrencyManagerTest.cs: New tests for 2.0 ListChanged event.
	* ListControlTest.cs: Add a default ctor for MockItem.

2008-02-03  Luke Page   <luke.a.page@gmail.com>

	* RichTextBoxTest.cs: Restored property test with failing tests
	commented so that it tests the fix to bug 358379 that AutoSize
	defaults to false.

2008-02-03  Luke Page   <luke.a.page@gmail.com>

	* TextBoxTest.cs: Added test from James Purcell for bug #358229 to
	test FixedHeight control style when multiline changed.

2008-02-01  Jonathan Pobst  <monkey@jpobst.com>

	* ListBoxTest.cs: Disable test that is default font dependent.

2008-02-01  Jonathan Pobst  <monkey@jpobst.com>

	* ListBoxTest.cs: Commit some tests for bug #357152 from James
	Purcell.

2008-01-30  Carlos Alberto Cortez <calberto.cortez@gmail.com>

	* BindingManagerBaseTest.cs: New test for 2.0 IsBindingSuspended test.

2008-01-28  Carlos Alberto Cortez <calberto.cortez@gmail.com>

	* ComboBoxTest.cs: New SelectedTextWithBinding test - for #333750.

2008-01-26  Gert Driesen  <drieseng@users.sourceforge.net>

	* ImageListStreamerTest.cs: Added binary (de)serialization tests.

2008-01-26  Carlos Alberto Cortez <calberto.cortez@gmail.com>

	* BindingTest.cs: Add DataSourceNullTest test - for #324286.

2008-01-26  Carlos Alberto Cortez <calberto.cortez@gmail.com>

	* ListControlTest.cs: Add SelectedValue2 test - for #324286.

2008-01-24  Jonathan Pobst  <monkey@jpobst.com>

	* TableLayoutTest.cs: Add tests for bug #354672.

2008-01-23  Jonathan Pobst  <monkey@jpobst.com>

	* FormTest.cs: Add test for bug 355703.

2008-01-23  Jonathan Pobst  <monkey@jpobst.com>

	* TableLayoutTest.cs: Set ClientSize to a known size to 
	make Bug355408 () WM independent.

2008-01-23  Jonathan Pobst  <monkey@jpobst.com>

	* TableLayoutTest.cs: Add test for bug #355408.

2008-01-22  Jonathan Pobst  <monkey@jpobst.com>

	* TableLayoutTest.cs: Add test for bug #354676.

2008-01-22  Jonathan Pobst  <monkey@jpobst.com>

	* ScrollabeControlTest.cs: Add test for bug #354676.

2008-01-22  Jonathan Pobst  <monkey@jpobst.com>

	* ControlTest.cs: Add test for bug #355074.

2008-01-18  Jonathan Pobst  <monkey@jpobst.com>

	* FormTest.cs: Add test from James Purcell for bug #354669.

2008-01-18  Jonathan Pobst  <monkey@jpobst.com>

	* MdiFormTest.cs: Add test for bug #354286.

2008-01-15  Jonathan Pobst  <monkey@jpobst.com>

	* FormTest.cs: Add test for bug #353827.

2008-01-14  Jonathan Pobst  <monkey@jpobst.com>

	* FormTest.cs: Add tests for RestoreBounds.

2008-01-09  Carlos Alberto Cortez <calberto.cortez@gmail.com>

	* ListViewItemTest.cs: Activating the RemoveFocusedItem test,
	as well as commenting the assertion that is failling _only_ in the
	test scenario, not in real world (see the explanation in the test).

2008-01-06  Carlos Alberto Cortez <calberto.cortez@gmail.com>

	* ListControlTest.cs: New SelectedValue property test.

2008-01-05  Jonathan Pobst  <monkey@jpobst.com>

	* RichTextBoxTest.cs: Add test for bug #351886.

2007-12-30  Carlos Alberto Cortez <calberto.cortez@gmail.com>

	* CurrencyManagerTest.cs: In AddNew test, also check that
	CurrencyManager is firing the 2.0 ListChanged event, as well as
	passing the right ListChangedEventArgs.

2007-12-19  Carlos Alberto Cortez <calberto.cortez@gmail.com>

	* ListBoxTest.cs: New assertions in FindStringTest and
	FindStringExactTest methods, needed to make sure we are doing the right
	thing in those methods.

2007-12-18  Everaldo Canuto  <ecanuto@novell.com>

	* MenuItemTest.cs: Add a test case for menuitem properties when created by
	CloneMenu. Thanks Luke Page for test case.

2007-12-15  Carlos Alberto Cortez <calberto.cortez@gmail.com>

	* ListViewItemTest.cs: Added new Constructor_Group test, that I
	forgot to add after fixing a 2.0 bug.

2007-12-14  Carlos Alberto Cortez <calberto.cortez@gmail.com>

	* ListViewItemTest.cs: Contructor_Serializable test only applies for 
	the 2.0 profile.

2007-12-13  Carlos Alberto Cortez <calberto.cortez@gmail.com>

	* ListBoxTest.cs: Added test for the case when the selected item
	is removed.

2007-12-13  Jonathan Pobst  <monkey@jpobst.com>

	* TableLayoutTest.cs: Add tests for bug #346246.

2007-12-11  Jonathan Pobst  <monkey@jpobst.com>

	* ControlTest.cs: Add a test for bug #347282.

2007-12-10  Jonathan Pobst  <monkey@jpobst.com>

	* ToolStripManagerTest.cs: Add a test for bug #347669.

2007-12-07  Jonathan Pobst  <monkey@jpobst.com>

	* DataBindingTests.cs: Silence some debug spew.

2007-12-06  Andreia Gaita <avidigal@novell.com>

	* FormTest.cs: Run ChildFocused test for win only, relies
	on synch messages on X

2007-12-06  Carlos Alberto Cortez <calberto.cortez@gmail.com>

	* ListViewItemTest.cs: Added new 2.0 Position test.

2007-12-06  Carlos Alberto Cortez <calberto.cortez@gmail.com>

	* ListViewItemTest.cs: Added new serialization test.

2007-12-05  Gert Driesen  <drieseng@users.sourceforge.net>

	* LinkLabelTest.cs: Added tests for bug #344012, bug #346154 and
	bug #346156.

2007-11-23  Gert Driesen  <drieseng@users.sourceforge.net>

	* MenuStripTest.cs: Added test for bug #342358.

2007-11-19  Everaldo Canuto  <ecanuto@novell.com>

	* NotifyIconTest.cs: Add Balloon test, bug #342141.

2007-11-16  Gert Driesen  <drieseng@users.sourceforge.net>

	* ComboBoxTest.cs: Enabled test for bug #331144.

2007-11-16  Carlos Alberto Cortez <calberto.cortez@gmail.com>

	* ListViewTest.cs: New exception test for 2.0 FindNearestItem method.

2007-11-13  Jonathan Pobst  <monkey@jpobst.com>

	* DateTimePickerTest.cs: Remove a compare on seconds in a format
	string so that we get a Assert.AreEqual (DateTime.Now, DateTime.Now)
	failure 60x less often on the buildbots.  (I've never actually seen
	the minutes be different, but the possibility is still there.)

2007-11-07  Gert Driesen  <drieseng@users.sourceforge.net>

	* FormTest.cs: Added reference to bug #339641. Remove CWLs.

2007-11-04  Gert Driesen  <drieseng@users.sourceforge.net>

	* PropertyGridTest.cs: Enabled and improved PropertySort tests.

2007-11-03  Carlos Alberto Cortez <calberto.cortez@gmail.com>

	* ListViewItemTest.cs: Mark RemoveFocusedItem as NotWorking.
	* PropertyGridTest.cs: The same for PropertySort_Valid and 
	PropertySort_Invalid.

2007-11-03  Carlos Alberto Cortez <calberto.cortez@gmail.com>

	* ListViewItemTest.cs: New tests for 2.0 IndentCount property.

2007-11-03  Gert Driesen  <drieseng@users.sourceforge.net>

	* ListViewItemTest.cs: Enabled test for bug #331643 and #330415.
	* PropertyGridTest.cs: Added tests for PropertySort.

2007-10-30  Jonathan Pobst  <monkey@jpobst.com>

	* FormTest.cs: Test from George for bug #325242.

2007-10-30  Jonathan Pobst  <monkey@jpobst.com>

	* FormTest.cs: Add test for bug #325436.

2007-10-30  Andreia Gaita <avidigal@novell.com>

	* ContainerControlTest.cs: Add test for #329718

2007-10-29  Jonathan Pobst  <monkey@jpobst.com>

	* DateTimePickerTest.cs: Tests for setting the Value outside the
	range of MinDate and MaxDate.

2007-10-16  Gert Driesen  <drieseng@users.sourceforge.net>

	* ButtonBaseTest.cs: Added test for IsDefault.
	* FormTest.cs: Added test for AcceptButton. Commented out CWLs.

2007-10-13  Carlos Alberto Cortez <calberto.cortez@gmail.com>

	* ListViewItemTest.cs: New tests for focused state. Also,
	comment a new ones, as they don't work by now, but should work
	as soon as we fix an issue there.

2007-10-13  Gert Driesen  <drieseng@users.sourceforge.net>

	* RichTextBoxTest.cs: Added tests for negative SelectionLength and
	SelectionStart.
	* TextBoxTest.cs: Added tests for negative SelectionLength and
	SelectionStart. Avoid using anonymous methods to allow tests to build
	using csc 1.x; use EventLogger to capture events. Removed CWL.

2007-10-11  Carlos Alberto Cortez <calberto.cortez@gmail.com>

	* DragEventArgsTest.cs: New file.

2007-10-07  Gert Driesen  <drieseng@users.sourceforge.net>

	* ListViewItemTest.cs: Added test for bug #330415 and #331643.
	Use Assert.IsFalse and Assert.IsTrue instead of Assert.AreEqual.

2007-10-05  Carlos Alberto Cortez <calberto.cortez@gmail.com>

	* TreeNodeTest.cs: Added a test to be sure leaf nodes 
	keep their expanded/collapsed state when we get calls to
	Expand/Collapse. Also add a forgotten test for EndEdit method.

2007-10-05  Gert Driesen  <drieseng@users.sourceforge.net>

	* ComboBoxTest.cs: Added test for bug #331144.

2007-10-04  Carlos Alberto Cortez <calberto.cortez@gmail.com>

	* TreeViewEventsTest.cs: New file. Tests for TreeView events.

2007-10-04  Gert Driesen  <drieseng@users.sourceforge.net>

	* ControlTest.cs: Added test for bug #330501.

2007-10-02  Jonathan Pobst  <monkey@jpobst.com>

	* TextBoxTest.cs: Remove NotWorking from FocusSelectsAllTest.

2007-09-29  Jonathan Pobst  <monkey@jpobst.com>

	* RadioButtonTest.cs: Fix test to not fail on monobuild.

2007-09-27  Jonathan Pobst  <monkey@jpobst.com>

	* RadioButtonTest.cs: Added test for bug #328672.

2007-09-23  Gert Driesen  <drieseng@users.sourceforge.net>

	* DataGridViewTest.cs: Added test for bug #325979. Code formatting.

2007-09-23  Gert Driesen  <drieseng@users.sourceforge.net>

	*  DataGridViewCellTest.cs: Code formatting. Removed useless SetUp and
	TearDown methods. Removed useless test.
	* DataGridViewCellCollectionTest.cs: Added indexer tests.

2007-09-21  Jonathan Pobst  <monkey@jpobst.com>

	* TreeViewTest.cs: Add test for bug #326858.

2007-09-20  Jonathan Pobst  <monkey@jpobst.com>

	* DateTimePickerTest.cs: Make DateTimeMinDate 2.0 only.

2007-09-19  Jonathan Pobst  <monkey@jpobst.com>

	* DateTimePickerTest.cs: Add test for bug #326609.

2007-09-14  Jonathan Pobst  <monkey@jpobst.com>

	* ToolStripTest.cs: Asserts showing Selectable control style depends
	on TabStop.

2007-09-14  Jonathan Pobst  <monkey@jpobst.com>

	* SplitContainerTests.cs: Enable some ignored tests mainly dealing 
	with FixedPanel.

2007-09-12  Jonathan Pobst  <monkey@jpobst.com>

	* DefaultLayoutTest.cs: Test for Docked AutoSize controls.

2007-09-12  Jonathan Pobst  <monkey@jpobst.com>

	* TextBoxTest.cs: Change Modified test to use a fresh TextBox instead
	of relying on test running order.  Fix font dependent-ness of Bug82749
	to be less than 30.

2007-09-12  Jonathan Pobst  <monkey@jpobst.com>

	* TextBoxTest.cs: Change an IsTrue to AreEqual in Bug82749 so that I
	can see what the failing value is on monobuild since I cannot repro locally.

2007-09-11  Jonathan Pobst  <monkey@jpobst.com>

	* DefaultLayoutTest.cs: Add test for bug #82805.

2007-09-11  Jonathan Pobst  <monkey@jpobst.com>

	* DefaultLayoutTest.cs: Mark Bug82762 as WM dependent.

2007-09-11  Jonathan Pobst  <monkey@jpobst.com>

	* TextBoxTest.cs: Add test for bug #82749.

2007-09-11  Jonathan Pobst  <monkey@jpobst.com>

	* ControlTest.cs: Add test for bug #82748.

2007-09-11  Jonathan Pobst  <monkey@jpobst.com>

	* ScrollBarTest.cs: Add test demonstrating behavior when Maximum
	is set lower than Value.

2007-09-11  Jonathan Pobst  <monkey@jpobst.com>

	* DefaultLayoutTest.cs: Add test for bug #82762.

2007-09-06  Jonathan Pobst  <monkey@jpobst.com>

	* TableLayoutTest.cs: Make test for bug #82605 not depend on font measurements.

2007-09-06  Jonathan Pobst  <monkey@jpobst.com>

	* TableLayoutTest.cs: Add test for bug #82605.

2007-08-31  Jonathan Pobst  <monkey@jpobst.com>

	* ToolStripItemTest.cs: Added test to show that Enabled can
	depend on Parent/Owner's Enabled.

2007-08-29  Jonathan Pobst  <monkey@jpobst.com>

	* ContainerControlTest.cs: Added test for ValidateChildren.

2007-08-25  Gert Driesen  <drieseng@users.sourceforge.net>

	* FolderBrowserDialogTest.cs: Added tests for Description and
	ShowNewFolderButton.

2007-08-24  Gert Driesen  <drieseng@users.sourceforge.net>

	* FolderBrowserDialogTest.cs: Added tests for SelectedPath and
	RootFolder.
	* SaveFileDialogTest.cs: Renamed class and improved AddExtension test.

2007-08-24  Carlos Alberto Cortez <calberto.cortez@gmail.com>

	* ListViewGroupTest.cs: New assertions for a pair of tests.

2007-08-23  George Giolfan  <georgegiolfan@yahoo.com>

	* FlowPanelTests.cs: Add PreferredSize test.

2007-08-23  Jonathan Pobst  <monkey@jpobst.com>

	* ListBoxTest.cs, ListViewTest.cs, TreeViewTest.cs: Add tests that show
	IsInputChar should always return true for these controls.

2007-08-22  Jonathan Pobst  <monkey@jpobst.com>

	* ComboBoxTest.cs: Add test for AutoSize behavior.

2007-08-21  Rolf Bjarne Kvinge <RKvinge@novell.com> 

	* DataGridViewCellTest.cs: Added GetClipboardContentTest,
	  GetClipboardContentTestException.
	* DataGridViewClipboardHeaderTest.cs, DataGridViewClipboardTest.cs: Added.
	* DataGridViewColumnHeaderTest.cs: Added GetClipboardContentTestException
	* DataGridViewRowHeaderTest.cs: Added GetClipboardContentTestException/2.
	* DataGridViewTest.cs: Added GetClipboardContentsDisabled,
	  GetClipboardContents, GetClipboardContents_HeadersAlways,
	  GetClipboardContents_HeadersNever and GenerateClipboardTest with several
	  helper functions.

2007-08-21  Rolf Bjarne Kvinge <RKvinge@novell.com> 

	* DataGridViewColumnCollectionTest.cs, DataGridViewComboBoxCellTest.cs,
	  DataGridViewRowCollectionTest.cs, DataGridViewTextBoxColumnTest.cs,
	  DataGridViewBandTest.cs: Fixed line endings.
	* DataGridViewCommon.cs: Fixed line endings, added
	  CreateAndFillForClipboard.

2007-08-21  Rolf Bjarne Kvinge <RKvinge@novell.com> 

	* DataObjectTest.cs: Added TestConvertible.

2007-08-20  Carlos Alberto Cortez <calberto.cortez@gmail.com>

	* ListViewGroupCollectionTest.cs: New tests for the indexers.

2007-08-20  Rolf Bjarne Kvinge <RKvinge@novell.com> 

	* DataGridViewTest.cs: Added EditingRowAfterAddingColumns.

2007-08-20  Rolf Bjarne Kvinge <RKvinge@novell.com> 

	* StatusBarPanelTest.cs: Added IconWidth.

2007-08-19  Everaldo Canuto  <ecanuto@novell.com>

	* FormTest.cs: Add test for opacity.

2007-08-19  Everaldo Canuto  <ecanuto@novell.com>

	* DataGridTableStyle.cs: An assert added to test ResetHeaderFont.

2007-08-18  Rolf Bjarne Kvinge <RKvinge@novell.com> 

	* FormTest.cs: Added test for bug 82358.

2007-08-17  Jonathan Pobst  <monkey@jpobst.com>

	* FormTest.cs: Add test for bug #82470.

2007-08-15  Carlos Alberto Cortez <calberto.cortez@gmail.com>

	* ListViewCollectionsTest.cs: New tests for ListViewItemCollection
	when used with ListViewGroup.
	* ListViewGroupCollectionTest.cs: Likewise.
	* ListViewItemTest.cs: Likewise.

2007-08-14  Jonathan Pobst  <monkey@jpobst.com>

	* ToolBarButtonTest.cs: Add test showing how ImageIndex and ImageKey interact.

2007-08-10  Jonathan Pobst  <monkey@jpobst.com>

	* TextBoxTest.cs: Fix old SelectionLength assert to work on MS and match
	corrected Mono behavior.

2007-08-10  Rolf Bjarne Kvinge <RKvinge@novell.com> 

	* DataGridViewTest.cs: Added EditingRow.

2007-08-10  Jonathan Pobst  <monkey@jpobst.com>

	* ToolTip.cs: Add test for bug #82399.

2007-08-10  Jonathan Pobst  <monkey@jpobst.com>

	* TextBoxTest.cs: New test for 82371 to illustrate SelectionLength value when
	no text is selected.

2007-08-09  Jonathan Pobst  <monkey@jpobst.com>

	* ListBoxTest.cs: Mark test MethodScaleControl as not working.

2007-08-09  Rolf Bjarne Kvinge <RKvinge@novell.com> 

	* DataGridViewCommon.cs: Added CreateAndFillBig.
	* DataGridViewTest.cs: Added SelectedRowsTest and SelectedColumnsTest.

2007-08-09  Rolf Bjarne Kvinge <RKvinge@novell.com> 

	* DataGridViewCommon.cs: Added a comment.
	* DataGridViewCellTest.cs: Added ReadOnlyTest.

2007-08-09  Rolf Bjarne Kvinge <RKvinge@novell.com> 

	* DataGridViewColumnCollectionTest.cs: Added AddFullColumnSelect.

2007-08-08  Rolf Bjarne Kvinge <RKvinge@novell.com> 

	* ContainerControlTest.cs, ControlTest.cs, DefaultLayoutTest.cs,
	  FormTest.cs, PanelTest.cs, TableLayoutTest.cs, UserControlTest.cs:
	  Dispose of forms when they're no longer used.
	* ListViewCollectionsTest.cs: Dispose of listviews when they're no longer
	  used.

2007-08-07  Jonathan Pobst  <monkey@jpobst.com>

	* ListBoxTest.cs: Added test for ScaleControl.

2007-08-07  Rolf Bjarne Kvinge <RKvinge@novell.com> 

	* DataGridViewTest.cs: Added test for #82326 and added a few forgotten
	  [Test] attributes.

2007-08-01  Rolf Bjarne Kvinge <RKvinge@novell.com> 

	* DataGridViewCellTest.cs: Added EditTypeTest and TestDefaultValues.

2007-08-01  Rolf Bjarne Kvinge <RKvinge@novell.com> 

	* DataGridViewTest.cs: Added AutoResizeColumnTest.

2007-07-31  Rolf Bjarne Kvinge <RKvinge@novell.com> 

	* DataGridViewRowCollectionTest.cs: Added.

2007-07-27  Rolf Bjarne Kvinge <RKvinge@novell.com> 

	* DataGridViewRowTest.cs: Comment out more asserts that probably are
	  DPI dependent.

2007-07-26  Rolf Bjarne Kvinge <RKvinge@novell.com> 

	* DataGridViewRowTest.cs: Comment out a few asserts that probably are
	  DPI dependent.

2007-07-26  Rolf Bjarne Kvinge <RKvinge@novell.com> 

	* DataGridViewRowTest.cs: Added AddRow_Changes, InitialValues.
	* EventLogger.cs: Create a EventLog class, can print to the console
	  events as they are raised.
	* DataGridViewCellTest.cs: Added AddRow_Changes.
	* TestHelper.cs: Add DumpObject, can be used to dump an object's values
	  in a Assert.X (values) form.
	* FormTest.cs: Added ChildFocused test (NotWorking).

2007-07-25  Jonathan Pobst  <monkey@jpobst.com>

	* LabelTest.cs: Test showing that changing the width or height when
	autosize = true has no effect.

2007-07-24  Rolf Bjarne Kvinge <RKvinge@novell.com> 

	* DataGridViewColumnCollectionTest.cs,
	  DataGridViewTextBoxColumnTest.cs, DataGridViewBandTest.cs,
	  DataGridViewCommon.cs, DataGridViewComboBoxCellTest.cs: Added.
	* DataGridViewColumnTest.cs: Added InitialValues.
	* DataGridViewTest.cs: More tests.

2007-07-23  Rolf Bjarne Kvinge <RKvinge@novell.com> 

	* DataGridViewTest.cs: More tests.
	* CurrencyManagerTest.cs: Remove CWL's.

2007-07-23  Rolf Bjarne Kvinge <RKvinge@novell.com> 

	* ScrollableControlTest.cs: Added AutoScrollPositiontest

2007-07-20  Rolf Bjarne Kvinge <RKvinge@novell.com> 

	* FormHandleTest.cs: Make a couple of classes public, so that other
	  tests can use them.
	* FormTest.cs: Added tests for #81969.

2007-07-20  Rolf Bjarne Kvinge <RKvinge@novell.com> 

	* ComboBoxTests.cs, ComboBoxTest.cs: Unified ComboBoxTest.cs and
	  ComboBoxTests.cs, deleted ComboBoxTests.cs

2007-07-18  Jonathan Pobst  <monkey@jpobst.com>

	* ToolStripTest.cs: One of my notworking tests slipped out.

2007-07-18  Jonathan Pobst  <monkey@jpobst.com>

	* ListBoxTest.cs, MenuStripTest.cs, ToolStripComboBoxTest.cs,
	ToolStripContentPanelTest.cs, ToolStripControlHostTest.cs,
	ToolStripDropDownTest.cs, ToolStripProgressBarTest.cs,
	ToolStripTest.cs: Sync up some local test additions.

2007-07-18  Jonathan Pobst  <monkey@jpobst.com>

	* ListControl.cs: Fix test that is failing on i586.

2007-07-17  Jonathan Pobst  <monkey@jpobst.com>

	* ContainerControlTest.cs: Add test for 2.0 AutoScaling.  It's
	marked NotWorking because it depends on fonts and DPI, but it
	can still be used to compare to .NET.

2007-07-16  Gert Driesen  <drieseng@users.sourceforge.net>

	* ComboBoxTest.cs: Added test for bug #82069.
	* ListControlTest.cs: Added tests for bug #81771.

2007-07-12  Jonathan Pobst  <monkey@jpobst.com>

	* ButtonTest.cs: Add test showing a NSE if Flat BorderColor is 
	transparent.

2007-07-09  Jonathan Pobst  <monkey@jpobst.com>

	* MessageTest.cs: Add tests for op_Equality and op_Inequality.

2007-07-09  Jonathan Pobst  <monkey@jpobst.com>

	* LinkAreaTest.cs: Add tests for op_Equality and op_Inequality.

2007-07-09  Jonathan Pobst  <monkey@jpobst.com>

	* ListBoxTest.cs: Add test for bug #80466.

2007-07-08  Jonathan Pobst  <monkey@jpobst.com>

	* TableLayoutTest.cs: Simplify and enable Gert's test for bug
	#82040.  Add a test for bug #82041.

2007-07-08  Gert Driesen  <drieseng@users.souceforge.net>

	* TableLayoutTest.cs: Added test for bug #82040.

2007-07-07  Jonathan Pobst  <monkey@jpobst.com>

	* TableLayoutTest.cs: Add test for bug #81936.

2007-07-06  Jonathan Pobst  <monkey@jpobst.com>

	* ListControl.cs: Add test for Formatting behavior.

2007-07-06  Jonathan Pobst  <monkey@jpobst.com>

	* LabelTest.cs: Add test for Image[List|Index|Key].

2007-07-06  Jonathan Pobst  <monkey@jpobst.com>

	* TableLayoutTest.cs: I had marked CellBorderTest as WM dependent when it
	failed on the buildbots.  I just realized it was actually failing due to
	a Label change I hadn't committed, which has now been committed.

2007-07-05  Jonathan Pobst  <monkey@jpobst.com>

	[Various tests from my local tree]
	* ButtonBaseTest.cs: Test for default Accessibility.State.
	* LabelTest.cs: Test for default Margin.
	* MenuStripTest.cs: Test for CanSelect.
	* ScrollBarTest.cs: Test for 2.0 ScrollBarEventArgs.
	* SplitContainerTests.cs: Uncomment some Dock and Location asserts.
	* StatusStripTest.cs: Tests for default RenderMode and AccessibilityObject.
	* ToolStripDropDownTest.cs: Tests for default TextDirection and AccessibilityObject.
	* ToolStripItemTest.cs: Test for default TextDirection, ProcessMnemonic.
	* ToolStripMenuItemTest.cs: Test for default ForeColor and AccessibilityObject.
	* UserControlTest.cs: Test for AutoSize behavior.

2007-07-04  Carlos Alberto Cortez <calberto.cortez@gmail.com>

	* ListViewItemTest.cs: Add tests for Focused property.

2007-07-04  Carlos Alberto Cortez <calberto.cortez@gmail.com>

	* ListViewTest.cs: Add tests for 2.0 FocusedItem property setter.

2007-07-03  Carlos Alberto Cortez <calberto.cortez@gmail.com>

	* ListViewTest.cs: Add tests for 2.0 TopItem property setter.

2007-07-03  Jonathan Pobst  <monkey@jpobst.com>

	* FormTest.cs, TableLayoutTest.cs: Mark some tests that depend on
	WM decoration sizes as Ignore.

2007-06-22  Carlos Alberto Cortez <calberto.cortez@gmail.com>

	* ListViewTest.cs: Add test for 2.0 HotTracking.

2007-06-21  Jonathan Pobst  <monkey@jpobst.com>

	* TableLayoutTest.cs: Add test for CellBorderStyle.

2007-06-12  Jonathan Pobst  <monkey@jpobst.com>

	* FormTest.cs: Add tests for ScaleControl and GetScaledBounds.

2007-06-12  Jonathan Pobst  <monkey@jpobst.com>

	* TableLayoutTest.cs: Add test for bug #81843.

2007-06-12  Jonathan Pobst  <monkey@jpobst.com>

	* UpDownBaseTest.cs: Test for Min/Max size.

2007-06-12  Jonathan Pobst  <monkey@jpobst.com>

	* ErrorProviderTest.cs: Test for Clear method.

2007-06-12  Jonathan Pobst  <monkey@jpobst.com>

	* PictureBoxTests.cs: Test for 2.0 field defaults.

2007-06-12  Andreia Gaita  <avidigal@novell.com>
	
	* TabControlTest.cs: Add test for tabcontrol without tabs but with a font
	change (triggers a ResizeTabs call and was blowing up nicely - #81802).

2007-06-12  Raja R Harinath  <rharinath@novell.com>

	* ListViewCollectionsTest.cs (SelectedIndexCollectionTest_IndexOfTest):
	Move to NET_2_0 profile.

2007-06-11  Carlos Alberto Cortez <calberto.cortez@gmail.com>

	* ListViewCollectionsTest.cs: New tests for CheckedItemCollection and
	SelectedIndexCollection when using VirtualMode.

2007-06-08  Jonathan Pobst  <monkey@jpobst.com>

	* GroupBoxTest.cs: Argh! I cannot freaking get this right.  Remove the "!".

2007-06-08  Jonathan Pobst  <monkey@jpobst.com>

	* GroupBoxTest.cs: Missed an if.

2007-06-08  Jonathan Pobst  <monkey@jpobst.com>

	* GroupBoxTest.cs: AutoSize is theme dependent.

2007-06-08  Jonathan Pobst  <monkey@jpobst.com>

	* ComboBoxTest.cs: Add test for ScaleControl.

2007-06-08  Jonathan Pobst  <monkey@jpobst.com>

	* GroupBoxTest.cs: Add some 2.0 tests.

2007-06-08  Jonathan Pobst  <monkey@jpobst.com>

	* PanelTest.cs: Add.

2007-06-07  Jonathan Pobst  <monkey@jpobst.com>

	* ScrollableControlTest.cs: ScrollToControl test is theme dependent due to
	the width of scrollbars.

2007-06-07  Jonathan Pobst  <monkey@jpobst.com>

	* ScrollableControlTest.cs: Add test for ScrollToControl.

2007-06-06  Jonathan Pobst  <monkey@jpobst.com>

	* ScrollBarTest.cs, SplitterTest.cs: Add some 2.0 tests.
	* ScrollBarTest.cs: Comment out several tests that no longer compile due
	to bug #81818.

2007-06-06  Jonathan Pobst  <monkey@jpobst.com>

	* ButtonTest.cs: BehaviorAutoSize is font dependent, only run on windows.

2007-06-06  Jonathan Pobst  <monkey@jpobst.com>

	* ButtonBaseTest.cs: Add test for default values.
	* ButtonTest.cs: Add test for default values, add test for AutoSize.

2007-06-04  Gert Driesen  <drieseng@users.sourceforge.net>

	* PropertyGridTest.cs: Added test for bug #81796, and reworked
	SelectedGridItem_Null test to no longer check actual message.

2007-06-01  Jonathan Pobst  <monkey@jpobst.com>

	* FormTest.cs: Modify AutoSizeGrowAndShrink test to pass on all WM's.

2007-06-01  Jonathan Pobst  <monkey@jpobst.com>

	* FormTest.cs: Add tests for AutoSize'ing.

2007-05-23  Everaldo Canuto  <ecanuto@novell.com>

	* LabelTest.cs: Fix SizeTest for 2.0 profile since autosize theres
	diferent behavior on 2.0.

2007-06-01  Rolf Bjarne Kvinge <RKvinge@novell.com> 

	* ScrollableControlTest.cs: Add ResizeAnchoredTest.
	* PropertyGridTest.cs: A few more tests.

2007-06-01  Carlos Alberto Cortez <calberto.cortez@gmail.com>

	* ListViewTest.cs: Added a new test for 2.0 RedrawItem method.

2007-05-31  Jonathan Pobst  <monkey@jpobst.com>

	* ControlTest.cs: Add tests for 2.0 scaling methods.

2007-05-30  Andreia Gaita  <avidigal@novell.com>

	* FocusTest.cs: Add tests for ContainerControl - fire events even if 
	there is no form, and set active control before	firing events.

2007-05-29  Jonathan Pobst  <monkey@jpobst.com>

	* ControlTest.cs: Test to show the effects of ResumeLayout(false).

2007-05-28  Carlos Alberto Cortez <calberto.cortez@gmail.com>

	* ListView.cs:
	* ListViewItem.cs: Added 2.0 ListViewItem.ToolTipText tests.

2007-05-28  Rolf Bjarne Kvinge <RKvinge@novell.com> 

	* TextBoxTest.cs: Ignore a couple of font-dependent tests.

2007-05-28  Rolf Bjarne Kvinge <RKvinge@novell.com> 

	* MonthCalendarTest.cs: Added InitialSizeTest.

2007-05-28  Rolf Bjarne Kvinge <RKvinge@novell.com> 

	* FormTest.cs: Increase timeout value. Might prevent tests from failing
	  on slower computers.

2007-05-28  Gert Driesen  <drieseng@users.sourceforge.net>

	* DateTimePickerTest.cs: Added tests for MinDate and MaxDate.

2007-05-27  Gert Driesen  <drieseng@users.sourceforge.net>

	* DateTimePickerTest.cs: Avoid test failures on Windows system with
	non-us locale.

2007-05-27  Gert Driesen  <drieseng@users.sourceforge.net>

	* NumericUpDownTest.cs: Avoid use of global identifier since csc 1.x
	does not support this.
	* FormTest.cs: Avoid using anonymous methods. Allows our test to build
	again using csc 1.x.

2007-05-27  Gert Driesen  <drieseng@users.sourceforge.net>

	* TreeNodeCollectionTest.cs: Added tests for Add and AddRange. Fixed
	and improved test for IList indexer.

2007-05-25  Gert Driesen  <drieseng@users.sourceforge.net>

	* TextBoxTest.cs: Improve tests for Copy, Cut and Paste to also cover
	bug #81736.

2007-05-25  Rolf Bjarne Kvinge <RKvinge@novell.com> 

	* KeyEventArgsTest.cs: Added.

2007-05-24  Andreia Gaita  <avidigal@novell.com>

	* NumericUpDownTest.cs: Added 1.1 and 2.0 tests.

2007-05-24  Carlos Alberto Cortez <calberto.cortez@gmail.com>

	* ListControlTest.cs:
	* CheckedListBoxTest.cs: Move the GetItemText test
	to ListControl, since the method it's part of it. Also
	add a FilterItemOnProperty test.

2007-05-24  Jonathan Pobst  <monkey@jpobst.com>

	* DefaultLayoutTest.cs: Add test for bug 81199. (nested controls)

2007-05-24  Jonathan Pobst  <monkey@jpobst.com>

	* ContainerControlTest.cs: Test to show ProcessMnemonic is called
	regardless of CanSelect.

2007-05-23  Jonathan Pobst  <monkey@jpobst.com>

	* TestHelper.cs: Remove reference to event_log from constructor.

2007-05-23  Jonathan Pobst  <monkey@jpobst.com>

	* ControlTest.cs: Add test to show that setting a control's Visible
	property causes it's parent to relayout.

2007-05-23  Jonathan Pobst  <monkey@jpobst.com>

	* DefaultLayoutTest.cs: Add test for docking when parent has Padding.

2007-05-23  Everaldo Canuto  <ecanuto@novell.com>

	* TestHelper.cs: Remove Event log we already have a EventLogger class.

2007-05-23  Everaldo Canuto  <ecanuto@novell.com>

	* TestHelper.cs: Event log added.

2007-05-23  Everaldo Canuto  <ecanuto@novell.com>

	* ContextMenuTest.cs: ContextMenu tests added.

2007-05-23  Rolf Bjarne Kvinge <RKvinge@novell.com> 

	* ToolBarButtonTest.cs: Added test for Name.

2007-05-22  Gert Driesen  <drieseng@users.sourceforge.net>

	* FormTest.cs: Renamed FormCantGetTooSmall test and use comparison
	with SystemInformation.MinimumWindowSize. Enable test.

2007-05-22  Rolf Bjarne Kvinge <RKvinge@novell.com> 

	* FormTest.cs: Added ShowDialogCloseTest.

2007-05-21  Jonathan Pobst  <monkey@jpobst.com>

	* FormTest.cs: Mark FormCantGetTooSmall as NotWorking.  It only applies to Windows.

2007-05-21  Jonathan Pobst  <monkey@jpobst.com>

	* DefaultLayoutTest.cs: Tests for bugs 81694, 81695.
	* FormTest.cs: Test setting the form size smaller than the WM will
	allow it.

2007-05-21  Chris Toshok  <toshok@ximian.com>

	* DataBindingTests.cs (TestColumnAdd): enable this test.  the
	system.data changes required are in, and it works now.

2007-05-19  Andreia Gaita  <avidigal@novell.com>

	* NumericUpDownTest: Added.

2007-05-18  Jonathan Pobst  <monkey@jpobst.com>

	* DataObjectTest.cs: Added.

2007-05-18  Gert Driesen  <drieseng@users.sourceforge.net>

	* TreeViewTest.cs: Added test for DoubleBuffered.

2007-05-18  Jonathan Pobst  <monkey@jpobst.com>

	* KeysConverterTest.cs: Added.
	* LinkConverterTest.cs: Added.
	* LinkLabelTest.cs: Added tests for LinkLabel.Link.

2007-05-17  Carlos Alberto Cortez <calberto.cortez@gmail.com>

	* ListBoxTest.cs: New test for some exceptions in
	ListBox.ObjectCollection methods.

2007-05-17  Chris Toshok  <toshok@ximian.com>

	* ControlBindingsCollectionTest.cs: new test file, move a test
	from BindingTest here.

	* BindingTest.cs (DuplicateBindingAdd): move the test to
	ControlBindingsCollectionTest.

	* BindingManagerBaseTest.cs (BindingsTest): enable this test.
	passes now.

	* DataBindingTests.cs: define #WITH_BINDINGS, since we now seem to
	work with them.
	(TestInsertRowBeforeCurrent): ignore this test on 2.0 though, as
	we generate too many Binding.Format events.
	(TestColumnAdd): ignore this test on 1.1, until System.Data
	generates the proper (2) number of events causing us to emit
	MetadataChanged.

	* CurrencyManagerTest.cs (AddNew2): ignore this test for the time
	being.  it's hitting a System.Data exception which doesn't happen
	on MS.

2007-05-17  Rolf Bjarne Kvinge <RKvinge@novell.com> 

	* TextBoxTest.cs: BackColorTest: Fix it, we may get invalidates and
	  paints after a Form.Show ().

2007-05-17  Andreia Gaita  <avidigal@novell.com>

	* TabControlTest.cs: Ignore the enter/leave tests for a bit

2007-05-17  Andreia Gaita  <avidigal@novell.com>

	* TabControlTest.cs: Add tests for Enter/Leave events on tabpages

2007-05-17  Jonathan Pobst  <monkey@jpobst.com>

	* TreeViewImageIndexConverterTest.cs: Added.

2007-05-17  Jonathan Pobst  <monkey@jpobst.com>

	* ToolStripTextBoxTest.cs: Enable tests for auto complete and shortcuts
	enabled stuff.

2007-05-16  Jonathan Pobst  <monkey@jpobst.com>

	* ImageKeyConverterTest.cs: Added.
	* TreeViewImageKeyConverterTest.cs: Added.

2007-05-15  Jonathan Pobst  <monkey@jpobst.com>

	* TextBoxTest.cs: Add test for IsInputChar method.

2007-05-11  Gert Driesen  <drieseng@users.sourceforge.net>

	* ToolStripItemCollectionTest.cs: Removed duplicate test.

2007-05-11  Everaldo Canuto  <everaldo@simios.org>

	* ToolBarTest.cs: Add tests for toolbar size (horizontal and vertical),
	also test #81523.

2007-05-10  Everaldo Canuto  <everaldo@simios.org>

	* ToolBarTest.cs: CreateHandleTest added.

2007-05-10  Jonathan Pobst  <monkey@jpobst.com>

	* FormTest.cs: Marking test for bug 81582 as NotWorking as it fails
	on X11.  Bug is reopened.

2007-05-10  Jonathan Pobst  <monkey@jpobst.com>

	* ToolStripItemCollectionTest.cs: Enable tests.

2007-05-10  Rolf Bjarne Kvinge <RKvinge@novell.com> 

	* MaskedTextBoxTest.cs: Added more tests.

2007-05-10  Jonathan Pobst  <monkey@jpobst.com>

	* FormTest.cs: Add test for bug 81582.

2007-05-10  Gert Driesen  <drieseng@users.sourceforge.net>

	* ToolStripItemCollectionTest.cs: Added tests for ctor, Insert and
	Remove.

2007-05-09  Jonathan Pobst  <monkey@jpobst.com>

	* ControlTest.cs: Expand and enable test for UseWaitCursor.

2007-05-09  Jonathan Pobst  <monkey@jpobst.com>

	* ControlTest.cs: Added test for IsInputChar.

2007-05-09  Jonathan Pobst  <monkey@jpobst.com>

	* ControlTest.cs: Added tests for PreProcessMessage and
	PreProcessControlMessage.

2007-05-08  Gert Driesen  <drieseng@users.sourceforge.net>

	* ControlTest.cs: Added test for UseWaitCursor.

2007-05-07  Jonathan Pobst  <monkey@jpobst.com>

	* ControlTest.cs: Tests demonstrating Control.AutoSize from 
	Stefan Noack.

2007-05-07  Jonathan Pobst  <monkey@jpobst.com>

	* ToolStripManagerTest.cs: Add test for bug #81477.

2007-05-04  Jonathan Pobst  <monkey@jpobst.com>

	* ControlTest.cs: Expand GetChildAtPointTest to cover 2.0 cases.

2007-05-04  Rolf Bjarne Kvinge <RKvinge@novell.com> 

	Added.

2007-05-04  Rolf Bjarne Kvinge <RKvinge@novell.com> 

	* MdiFormTest.cs: Added DeactivatedEventTest.

2007-05-03  Chris Toshok  <toshok@ximian.com>

	* DataBindingTests.cs: enable TestInsertRowAtCurrent in the 2.0
	profile as well.

2007-05-03  Jonathan Pobst  <monkey@jpobst.com>

	* ApplicationTest.cs: Add a test for RaiseIdle.

2007-05-01  Frederik Carlier <frederik.carlier@carlier-online.be> 

	* TreeNodeCollectionTest.cs: Add Unit tests for ContainsKey and 
      IndexOfKey methods.

2007-04-30  Gert Driesen  <drieseng@users.sourceforge.net>

	* DataGridViewColumnTest.cs: Added test for bug #81464, improved 
	existing tests.
	* DataGridViewTextBoxCellTest.cs: Added test for Value.
	* RichTextBoxTest.cs: Added test for bug #80626.
	* TabControlTest.cs: Added test for TabPageCollection indexer.
	* TextBoxTest.cs: Enabled test for bug #80626.

2007-04-29  Andreia Gaita  <avidigal@novell.com>

	* TabControlTest.cs: Add more 2.0 select and deselect tab tests.

2007-04-28  Gert Driesen  <drieseng@users.sourceforge.net>

	* DataBindingTest.cs: Avoid using anonymous methods to allow tests to
	build using csc 1.x.
	* CurrencyManagerTest.cs: Same.

2007-04-24  Alan McGovern <alan.mcgovern@gmail.com>

	* BindingNavigatorTest.cs: Ignored failing test until a bug gets fixed

2007-04-27  Chris Toshok  <toshok@ximian.com>

	* CurrencyManagerTest.cs, DataBindingTests.cs,
	BindingManagerBaseTest.cs, BindingSourceTest.cs, BindingTest.cs:
	lots of misc changes.

2007-04-26  Jonathan Pobst  <monkey@jpobst.com>

	* ToolStripTest.cs: Fix the failing MethodGetNextItem test.

2007-04-25  Rolf Bjarne Kvinge <RKvinge@novell.com> 

	* FormHandleTest.cs, ControlEventTest.cs, MenuStripTest.cs,
	  ProgressBarTest.cs, RichTextBoxTest.cs, ListViewEventTest.cs,
	  TreeViewTest.cs, ColumnHeaderTest.cs, ApplicationContextTest.cs,
	  MdiFormTest.cs, MenuItemTest.cs, TextBoxTest.cs, ListBoxTest.cs,
	  ToolStripTest.cs, ToolStripMenuItemTest.cs, ControlTest.cs,
	  ToolBarTest.cs: Dispose of the 61 forms we were keeping open while
	  running the tests.
	* ApplicationTest.cs: Dispose of the 61 forms we were keeping open
	  while running the tests. Added OpenFormsTest.
	* FormTest.cs: Dispose of the 61 forms we were keeping open while
	  running the tests. Added DialogOwnerTest.

2007-04-24  Alan McGovern <alan.mcgovern@gmail.com>

	* BindingNavigatorTest.cs: Added more tests to check more behaviour

2007-04-24  Jonathan Pobst  <monkey@jpobst.com>

	* ToolStripDropDownTest.cs: Add Assert for default orientation.
	* ToolStripTest.cs: Enable tests for CanOverflow and DefaultDropDownDirection.
	Add test for GetNextItem.

2007-04-24  Rolf Bjarne Kvinge <RKvinge@novell.com> 

	* MdiFormTest.cs: Added tests for #81409.

2007-04-24  Rolf Bjarne Kvinge <RKvinge@novell.com> 

	* MdiFormTest.cs: Added tests for #81409.

2007-04-24  Raja R Harinath  <rharinath@novell.com>

	* BindingNavigatorTest.cs (CheckStandardItems): Avoid use of NUnit
	API newer than present in the tree.

2007-04-24  Alan McGovern <alan.mcgovern@gmail.com>

	* BindingNavigatorTest.cs: Initial tests

2007-04-23  Chris Toshok  <toshok@ximian.com>

	* TestHelper.cs: move RunningOnUnix here.

	* FocusTest.cs: use TestHelper.RunningOnUnix.

	* FormTest.cs: use TestHelper.RunningOnUnix.

2007-04-23  Jonathan Pobst  <monkey@jpobst.com>

	* TableLayoutTest.cs: Add a bunch of tests I thought I had lost
	before I lose them for real.

2007-04-21  Jonathan Pobst  <monkey@jpobst.com>

	* DefaultLayoutTest.cs: Added test for bug #81397.

2007-04-21  Gert Driesen  <drieseng@users.sourceforge.net>

	* RichTextBoxTest.cs: Added test for bug #80620.
	* TreeViewTest.cs: Added test for bug #80620.
	* ListViewTest.cs: Added test for bug #80620.
	* UpDownTest.cs: Added test for bug #80620.
	* TextBoxTest.cs: Enabled test for bug #80620.

2007-04-19  Jonathan Pobst  <monkey@jpobst.com>

	* GroupBoxTest.cs: Add tests for default properties and
	DisplayRectangle.

2007-04-18  Gert Driesen  <drieseng@users.sourceforge.net>

	* FormTest.cs: Enabled test for bug #80773.

2007-04-17  Chris Toshok  <toshok@ximian.com>

	* BindingTest.cs: remove the NotWorking from
	BindingContextChangedTest2, and add a new, NotWorking test.

2007-04-16  Jonathan Pobst  <monkey@jpobst.com>

	* ButtonTest.cs, ToolStripItemTest.cs: Remove image stretching
	from ImageList tests and reenable tests.

2007-04-13  Jonathan Pobst  <monkey@jpobst.com>

	* ToolStripItemTest.cs: Enable a bunch of tests for recently 
	implemented properties.
	* ToolStripManager.cs: Add tests for Merge and RevertMerge.

2007-04-09  Gert Driesen  <drieseng@users.sourceforge.net>

	* DataGridTextBoxColumnTest.cs: Added IsInEditOrNavigateMode tests.
	Enabled test after IsInEditOrNavigateMode fix.

2007-04-09  Gert Driesen  <drieseng@users.sourceforge.net>

	* DataGridTextBoxColumnTest.cs: Added tests for IFormattable and
	TypeConverter usage in Edit and Commit.

2007-04-08  Gert Driesen  <drieseng@users.sourceforge.net>

	* ListViewItemTest.cs: Added several ctor tests. Added tests to verify
	throws exceptions. Added tests for ListViewSubItemCollection's Clear
	and RemoteAt methods that prove that we need to ensure there's always
	at least one subitem.

2007-04-07  Gert Driesen  <drieseng@users.sourceforge.net>

	* ProgressBarTest.cs: Added ForeColor and ResetForeColor tests.
	* TextBoxTest.cs: Added NotWorking tests for bugs #80620 and #80626.

2007-04-05  Gert Driesen  <drieseng@users.sourceforge.net>

	* TreeViewTest.cs: Added NotWorking test for bug #81319.

2007-04-03  Rolf Bjarne Kvinge <RKvinge@novell.com> 

	* ControlTest.cs: Ignore EventStyleTest (can't find a reliable way to
	  generate paint messages on Windows) and change PubPropTest to
	  accept (0,0) as a valid mouse location.

2007-04-03  Rolf Bjarne Kvinge <RKvinge@novell.com> 

	* DateTimePickerTest.cs: Added a few more cases to TextTest.

2007-04-03  Rolf Bjarne Kvinge <RKvinge@novell.com> 

	* DateTimePickerTest.cs: Added a few more cases to TextTest.

2007-04-03  Rolf Bjarne Kvinge <RKvinge@novell.com> 

	* MdiFormTest.cs: Added ChangeClientSizeTest for bug 80995.

2007-04-02  Rolf Bjarne Kvinge <RKvinge@novell.com> 

	* ContainerControlTest.cs: Add RemoveActiveControlTest
	* MdiFormHandleTest.cs, BindingTest.cs: Remove stacktrace from output.
	* FormTest.cs: Add special window style cases.

2007-03-31  Gert Driesen  <drieseng@users.sourceforge.net>

	* RichTextBoxTest.cs: Added BackColor test. Improved ReadOnly tests.
	Added ScrollBars tests.
	* TextBoxTest.cs: Improve BackColor test. Added ScrollBars tests.
	Improved ReadOnly tests.

2007-03-30  Gert Driesen  <drieseng@users.sourceforge.net>

	* FormHandleTest.cs: Enabled test for bug #81272.

2007-03-30  Jonathan Pobst  <monkey@jpobst.com>

	* HScrollPropertiesTest.cs, VScrollPropertiesTest.cs: Added.

2007-03-30  Jonathan Pobst  <monkey@jpobst.com>

	* UserControlTest.cs: Add test for CreateParams.

2007-03-30  Gert Driesen  <drieseng@users.sourceforge.net>

	* FormHandleTest.cs: Added test for bug #81272.

2007-03-30  Rolf Bjarne Kvinge <RKvinge@novell.com> 

	* MdiFormTest.cs: Added test for #79964.

2007-03-28  Jonathan Pobst  <monkey@jpobst.com>

	* ToolStripOverflowButtonTest.cs, ToolStripOverflowTest.cs: Disable
	some tests I didn't mean to commit yet.

2007-03-28  Jonathan Pobst  <monkey@jpobst.com>

	* StatusStripTest.cs: Added.
	* ToolStripContainerTest.cs: Added.
	* ToolStripContentPanelTest.cs: Added.
	* ToolStripDropDownTest.cs: Added.
	* ToolStripManagerTest.cs: Added.
	* ToolStripOverflowButtonTest.cs: Added.
	* ToolStripOverflowTest.cs: Added.
	* ToolStripPanelTest.cs: Added.
	* ToolStripProgressBarTest.cs: Enable tests about MarqueeAnimationSpeed.
	* ToolStripStatusLabelTest.cs: Added.

2007-03-26  Carlos Alberto Cortez <calberto.cortez@gmail.com>

	* ListViewItemTest.cs: Add tests for constructors taking
	an array of strings, for the ListViewSubItem constructors,
	and for the ListViewSubItemCollection.AddRange method receiving
	and array of null strings.

2007-03-25  Jonathan Pobst  <monkey@jpobst.com>

	* ToolStripTest.cs: Fix ambiguous Category attribute.

2007-03-25  Jonathan Pobst  <monkey@jpobst.com>

	* ToolStripTest.cs: Mark WM decoration dependent test as NotWorking.

2007-03-25  Jonathan Pobst  <monkey@jpobst.com>

	* ButtonTest.cs: Add test demonstrating the behavior of ImageList.
	* MenuStripTest.cs: General test suite.
	* ToolStripComboBoxTest.cs: Enable tests for FlatStyle.
	* ToolStripControlHostTest.cs: Form.ShowInTaskbar = false.
	* ToolStripItemTest.cs: Test for method Dispose.
	* ToolStripMenuItemTest.cs: Add tests for constructor and keyboard shortcuts.
	* ToolStripProgressBarTest.cs: Enable previously NotWorking test.
	* ToolStripTest.cs: Add tests for Overflow, Dock/Orientation, and 
	CreateLayoutSettings.

2007-03-24  Jonathan Pobst  <monkey@jpobst.com>

	* DefaultLayoutTest.cs: Enable some NotWorking tests that now
	work correctly.

2007-03-24  Jonathan Pobst  <monkey@jpobst.com>

	* ProgressBarTest.cs, ScrollBarTest.cs, TimerTest.cs: Update
	tests to pass on .Net 2.0.

2007-03-22  Jonathan Pobst  <monkey@jpobst.com>

	* FormTest.cs: Mark new test FormStartupPositionChangeTest as 
	NotWorking to fix the monobuild.

2007-03-22  Rolf Bjarne Kvinge <RKvinge@novell.com> 

	* MdiFormTest.cs: Make StartLocationTest NotWorking, it fails on
	  monobuild for unknown reasons.
	* FormTest.cs: Make Location NotWorking, it fails on monobuild for
	  unknown reasons.

2007-03-22  Chris Toshok  <toshok@ximian.com>

	* FormTest.cs: enable Location test for #80052.

2007-03-22  Rolf Bjarne Kvinge <RKvinge@novell.com> 

	* MdiFormTest.cs: Added a StartLocationTest, and commented out all old
	  StartLocationTest*s, since they are failiing on WinXP with XP
	  theme.
	* FormTest.cs: Added tests for StartPosition.

2007-03-21  Rolf Bjarne Kvinge <RKvinge@novell.com> 

	* DefaultLayoutTest.cs: Fixed line endings.
	* BindingSourceTest.cs: Remove a couple of warnings.

2007-03-19  Carlos Alberto Cortez <calberto.cortez@gmail.com>

	* ListViewItemTest.cs: Add test for BackColor, ForeColor,
	UseItemStyleForSubItems.

2007-03-20  Rolf Bjarne Kvinge <RKvinge@novell.com> 

	* EventLogger.cs: Add CountEvents.
	* MdiFormTest.cs: Added CloseTest.

2007-03-19  Gert Driesen  <drieseng@users.sourceforge.net>

	* RichBoxTest.cs: Disabled ReadOnly test until I can test it on linux.

2007-03-19  Gert Driesen  <drieseng@users.sourceforge.net>

	* RichBoxTest.cs: Enabled ReadOnly test.

2007-03-19  Gert Driesen  <drieseng@users.sourceforge.net>

	* PaintEventArgsTest.cs: Enabled tests for bug #78448 on 2.0 profile.

2007-03-19  Jonathan Pobst  <monkey@jpobst.com>

	* ToolStripTest.cs: Enable gert's DockSize test for bug #80762.

2007-03-19  Rolf Bjarne Kvinge <RKvinge@novell.com> 

	* FormHandleTest.cs: Create new forms at a few specific places + a few
	  more corner cases. No longer not working.
	* MdiFormHandleTest.cs: These tests are working now.
	* FormTest.cs: IsHandleCreated is working now, the parented tests are
	  not working.

2007-03-19  Everaldo Canuto  <everaldo@simios.org>

	* MenuItemTest.cs: Add test for OwnerDraw (#81182).

2007-03-19  Gert Driesen  <drieseng@users.sourceforge.net>

	* RichTextBoxTest.cs: Marked failing test NotWorking.

2007-03-19  Rolf Bjarne Kvinge <RKvinge@novell.com> 

	* ControlTest.cs: Added InvokeTestParentHandle.

2007-03-18  Gert Driesen  <drieseng@users.sourceforge.net>

	* RichTextBoxTest.cs: Added tests for ReadOnly effect on BackColor.
	* TextBoxTest.cs: Added tests for ReadOnly effect on BackColor.

2007-03-17  Rolf Bjarne Kvinge <RKvinge@novell.com> 

	* ComboBoxTest.cs: Added DataBindingTest.

2007-03-16  Rolf Bjarne Kvinge <RKvinge@novell.com> 

	* MdiFormTest.cs: Make TopLevelTest not working until the fix is ready
	  to get in.

2007-03-16  Rolf Bjarne Kvinge <RKvinge@novell.com> 

	* MdiFormTest.cs, ControlTest.cs: Remove a warning.

2007-03-16  Rolf Bjarne Kvinge <RKvinge@novell.com> 

	* ApplicationContextTest.cs: Added NotWorking test for nested
	  application contexts.
	* ControlHandleTest.cs: Comment out the dnd tests, they create a form
	  on windows that won't close until the mouse is moved. Add a few
	  more corner cases to the test.
	* MdiFormTest.cs: Add TopLevelTest.

2007-03-15  Chris Toshok  <toshok@ximian.com>

	* BindingSourceTest.cs: add another test, and mark the NotWorking
	ones so that they aren't clogging up the 2.0 build.

2007-03-15  Jonathan Pobst  <monkey@jpobst.com>

	* DefaultLayoutTest.cs: Add test for bug #80912.

2007-03-15  Ivan N. Zlatev <contact@i-nz.net>
	
	* Common.cs, TestHelper.cs: Replaces all uses of the custom
	WM_MOUSE_LEAVE with the system WM_MOUSELEAVE message.

2007-03-15  Chris Toshok  <toshok@ximian.com>

	* ControlTest.cs: add Ivan's WindowTargetTest after fixing them,
	with an extra one included.

2007-03-15  Rolf Bjarne Kvinge  <RKvinge@novell.com>

	* FormTest.cs: Disable FormBorderStyleTest for the moment.
	* DefaultLayoutTest.cs: Disable BehaviorOverriddenDisplayRectangle for the moment.
	
2007-03-14  Jackson Harper  <jackson@ximian.com>

	* TreeViewTest.cs: Some more tests pass now.

2007-03-14  Gert Driesen  <drieseng@users.sourceforge.net>

	* ErrorProviderTest.cs: Enabled previously failing tests.

2007-03-14  Andreia Gaita  <avidigal@novell.com>

	* TabControlTest.cs: Add tests for Deselecting, Deselected, 
	Selecting events.

2007-03-14  George Giolfan  <georgegiolfan@yahoo.com>

	* TreeViewTest.cs: Add TreeViewNodeSorterTest.

2007-03-13  Gert Driesen  <drieseng@users.sourceforge.net>

	* ErrorProviderTest.cs: Improved GetandSetErrorTest. Marked failing
	test NotWorking. Removed extra tabs. 

2007-03-13  Jonathan Pobst  <monkey@jpobst.com>

	* FormTest.cs: Add test for bug #80773.

2007-03-12  Jonathan Pobst  <monkey@jpobst.com>

	* ControlTest.cs: Add test for bug #81125.

2007-03-12  Jonathan Pobst  <monkey@jpobst.com>

	* FormTest.cs: Add a test showing we do not recreate the handle when
	MinimizeBox or MaximizeBox is changed. [Part of bug #80640]

2007-03-12  Jonathan Pobst  <monkey@jpobst.com>

	* ControlTest.cs: Add test for bug #80621.

2007-03-11  Everaldo Canuto  <everaldo@simios.org>

	* LinkLabelTest.cs: LinkLabel tests added.

2007-03-10  Gert Driesen  <drieseng@users.sourceforge.net>

	* FormHandleTest.cs: Fixed build using csc 1.x.
	* MdiFormHandleTest.cs: Fixed build using csc 1.x. Removed extra tabs.
	* ControlHandleTest.cs: Fixed build using csc 1.x.
	* TextBoxTest.cs: Improved test for BackColor. Added test for
	ForeColor.

2007-03-10  Gert Driesen  <drieseng@users.sourceforge.net>

	* TextBoxTest.cs: Isolate BackColor tests.

2007-03-09  Rolf Bjarne Kvinge <RKvinge@novell.com> 
	
	* FormHandleTest.cs: Added.
	* MdiFormHandleTest.cs: Added.

2007-03-08  Carlos Alberto Cortez <calberto.cortez@gmail.com>

	* ListViewTest.cs: Added tests for the ListView and
	Index properties of ListViewItems in VirtualMode.

	* ListViewCollectionsTest.cs: Remove warning when building
	tests.

2007-03-08  Gert Driesen  <drieseng@users.sourceforge.net>

	* FormTest.cs: Added tests for bug #80791 and #80574.

2007-03-08  Rolf Bjarne Kvinge <RKvinge@novell.com> 

	* SendKeysTest.cs: Fixed to not hang keyboard on Windows.

2007-03-08  Jonathan Pobst  <monkey@jpobst.com>

	* FormTest.cs: Add tests for bugs #80574, #80791.

2007-03-05  Chris Toshok  <toshok@ximian.com>

	[merge -r72718:73765 from mwf-handle-branch]

	2007-03-05  Chris Toshok  <toshok@ximian.com>

		* ControlHandleTest.cs: make this build on both 1.1 and 2.0
		profiles.

	2007-02-28  Chris Toshok  <toshok@ximian.com>

		* ControlTest.cs: Flesh out ControlInvokeTest to make sure that
		the Control thread dies (that Application.Run returns, basically).
		This works in isolation, but for some reason it isn't exiting when
		run in concert with other tests (this test is the cause of the
		hangs running the unit tests.)  Marking NotWorking for the time
		being.  This needs to be fixed before merging back to the
		mainline, imo.

2007-03-02  Rolf Bjarne Kvinge <RKvinge@novell.com> 

	* FormTest.cs: Added MaximizedParentedFormTest.

2007-03-02  Carlos Alberto Cortez <calberto.cortez@gmail.com>

	* ListViewCollectionsTest.cs: Added tests for the exceptions thrown
	by ListViewItemCollection when virtual mode is used.

2007-03-01  Gert Driesen  <drieseng@users.sourceforge.net>

	* ListViewCollectionsTest.cs: Added ColumnHeader.Index tests.
	* ColumnHeaderTest.cs: Added more DisplayIndex tests.

2007-02-29  Carlos Alberto Cortez <calberto.cortez@gmail.com>

	* ListViewTest.cs: Add test for VirtualMode and VirtualSize,
	as well as for the exceptions they throw.

2007-02-28  Jonathan Pobst  <monkey@jpobst.com>

	* DefaultLayoutTest.cs: Add test for bug #80917.

2007-02-26  Gert Driesen  <drieseng@users.sourceforge.net>

	* ListViewCollectionsTest.cs: Added and improved tests for removing
	columns and items, and clearing the collections.
	* ListViewTest.cs: Improved ClearTest to also verify whether removed
	columns and items are unlinked from owning ListView.

2007-02-23  Raja R Harinath  <rharinath@novell.com>

	Fix compilation error
	* DataGridViewRowTest.cs (System.ComponentModel): Remove unused 'using'.

2007-02-22  Gert Driesen  <drieseng@users.sourceforge.net>

	* DataGridViewRowTest.cs: Added tests for Height and MinimumHeight.

2007-02-21  Gert Driesen  <drieseng@users.sourceforge.net>

	* ComboBoxTest.cs: Added test for setting Text to null if SelecedIndex
	is already -1.

2007-02-19  Gert Driesen  <drieseng@users.sourceforge.net>

	* ComboBoxTest.cs: Added test for Text. Added and improved tests for
	FindString and FindStringExact. Improved ObjectCollection tests.

2007-02-19  Rolf Bjarne Kvinge <RKvinge@novell.com> 

	* ListControlTest.cs: Added test for #80794.

2007-02-19  Rolf Bjarne Kvinge <RKvinge@novell.com> 

	* FormTest.cs: Added NotWorking test for Form CreateParams.Style and
	  ExStyle and a test for parented forms.

2007-02-18  Gert Driesen  <drieseng@users.sourceforge.net>

	* SaveFileDialogTest.cs: Added tests for SaveFileDialog.

2007-02-15  Jonathan Pobst  <monkey@jpobst.com>

	* ToolStripItemTest.cs: BehaviorImageList fails on *nix due to a bug in
	libgdiplus: #80842.  Marked as Ignore for now, will re-enable when
	bug is fixed.

2007-02-15  Rolf Bjarne Kvinge <RKvinge@novell.com> 

	* DateTimePickerTest.cs: Use OSVersion to determine whether to call
	  GetUserDefaultLCID or not, seems like the runtime crashes on some
	  architectures instead of throwing an exception otherwise.

2007-02-15  Rolf Bjarne Kvinge <RKvinge@novell.com> 

	* DateTimePickerTest.cs: Some culture dependant tests are only supposed
	  to run with en-US locale, so check it. On Windows call
	  GetUserDefaultLCID to check it, since MS DateTimePicker doesn't
	  honor Thread.CurrentCulture, only the Windows setting (and some
	  other test might have set Thread.CurrentCulture to some other
	  value, so the checking only this might fail). Added test for
	  setting invalid Text property.
	* EventLogger.cs: Added. Takes an object and creates a class on the fly
	  that will log all the object's events.

2007-02-14  Carlos Alberto Cortez <calberto.cortez@gmail.com>

	* ListViewTest.cs: Added DisposeTest test for bug #80607.
	* ColumnHeaderTest.cs: Remove the NotWorking category for
	tests for bug #80607.

2007-02-13  Everaldo Canuto  <everaldo@simios.org>

	* LabelTest.cs: Add asserts for CompatibleTextRendering = false
	on PreferredHeight test for 2.0 profile.

2007-02-13  Rolf Bjarne Kvinge <RKvinge@novell.com> 

	* DateTimePickerTest.cs, ControlHandleTest.cs: Remove warnings.

2007-02-13  Rolf Bjarne Kvinge <RKvinge@novell.com> 

	* DataGridColumnStyleTest.cs, ColumnStyleTest.cs, LabelTest.cs,
	  PropertyManagerTest.cs, CurrencyManagerTest.cs,
	  DataGridTextBoxColumnTest.cs, UpDownTest.cs, FocusTest.cs,
	  GridColumnStylesCollectionTest.cs,
	  GridTableStylesCollectionTest.cs, TreeNodeCollectionTest.cs,
	  ScrollBarTest.cs, ListBoxTest.cs, TabControlTest.cs,
	  BindingContextTest.cs, RowStyleTest.cs: Removed warnings.

2007-02-12  Everaldo Canuto  <everaldo@simios.org>

	* LabelTest.cs: "NotWorking" removed from PreferredHeight test.

2007-02-12  Everaldo Canuto  <everaldo@simios.org>

	* LabelTest.cs: Rename PreferredSize test to PreferredWidth and
	create PreferredHeight.

2007-02-10  Gert Driesen  <drieseng@users.sourceforge.net>

	* PrintDialogTest.cs: Fixed DefaultValues test on 2.0 profile.
	* ToolStripTest.cs: Added test for bug #80762. Enabled ignored test.

2007-02-09  Gert Driesen  <drieseng@users.sourceforge.net>

	* FormTest.cs: Added tests for bug #80773.

2007-02-09  Gert Driesen  <drieseng@users.sourceforge.net>

	* PrintDialogTest.cs: Added test for bug #80764.

2007-02-08  Jonathan Pobst  <monkey@jpobst.com>

	* ToolStripItemTest.cs: Uncomment tests relating to Overflow. Add
	test exploring interaction between Image, ImageIndex, and ImageKey.

2007-02-08  Gert Driesen  <drieseng@users.sourceforge.net>

	* FormTest.cs: Improved test for bug #80604.

2007-02-08  Gert Driesen  <drieseng@users.sourceforge.net>

	* ControlTest.cs: Removed use of #pragma to allow tests to be built using
	csc 1.x.

2007-02-08  Gert Driesen  <drieseng@users.sourceforge.net>

	* LogGenerator.cs: Generate code that can be built using csc 1.x.
	* ControlLogger.cs: Fixed code to compile using csc 1.x.

2007-02-08  Rolf Bjarne Kvinge <RKvinge@novell.com> 

	* DateTimePickerTest.cs: Created more tests for DateTimePicker, now
	  tests a lot of different custom formats.

2007-02-07  Gert Driesen  <drieseng@users.sourceforge.net>

	* DataGridViewColumnTest.cs: Added test for bug #80746.

2007-02-07  Gert Driesen  <drieseng@users.sourceforge.net>

	* ListBoxTest.cs: Added tests for bug #80696 and bug #80753.

2007-02-06  Rolf Bjarne Kvinge <RKvinge@novell.com> 

	* TimerTest.cs: Added

2007-02-04  Gert Driesen  <drieseng@users.sourceforge.net>

	* PaddingConverterTest.cs: Added back ConvertTo and ConvertFrom tests,
	and make them pass on all cultures.

2007-02-04  Jonathan Pobst  <monkey@jpobst.com>

	* PaddingConverterTest.cs: Make tests non culture-dependent.

2007-02-03  Rolf Bjarne Kvinge <RKvinge@novell.com> 

	* TestHelper.cs: Added a helper method to remove warnings.

2007-02-03  Rolf Bjarne Kvinge <RKvinge@novell.com> 

	* ControlTest.cs: Removed warnings. Added CaptureTest.
	* LogGenerator.cs: Added (used to generate ControlLogger and ControlLogger2).
	* ControlLogger(2).cs: Added.

2007-02-01  Everaldo Canuto  <everaldo@simios.org>

	* LabelTest.cs: StyleTest created to test #79537. TestHelper was used. 

2007-02-01  Everaldo Canuto  <everaldo@simios.org>

	* TestHelper.cs: TesHelper class added. This class will provide some 
	usefull methods that can be used to test Control derived classes,
	at moment only static methods GetCreateParams, IsStyleSet and
	IsExStyleSet is implements. A copy of WindowStyles, WindowExStyles
	and Msg is also available as public to help is control tests.

2007-02-01  Rolf Bjarne Kvinge  <RKvinge@novell.com>

	* ControlTest.cs: Added ControlSizeTest.

2007-01-31  Jonathan Pobst  <monkey@jpobst.com>

	* ToolStripButtonTest.cs, ToolStripItemTest.cs, ToolStripLabelTest.cs:
	Mark BehaviorAutoSize as NotWorking, it is font dependent.

2007-01-29  Chris Toshok  <toshok@ximian.com>

	* ControlHandleTest.cs: make this compile against mono.  we can
	remove the __MonoCS__ ifdefs as we add properties.  Also, split
	out the Show() tests because they were failing and I wanted to see
	which other tests were passing.

2007-01-26  Jonathan Pobst  <monkey@jpobst.com>

	* PaddingConverterTest.cs: Added.

2007-01-26  Rolf Bjarne Kvinge  <RKvinge@novell.com>

	* StatusBarTest.cs: Added a few more tests.

2007-01-25  Jonathan Pobst  <monkey@jpobst.com>

	* ControlHandleTest.cs: Added.  Has tests to find exactly which
	Methods and Properties create a Handle.  Not added to sources file
	because it's written against MS, and we're probably missing some
	methods/properties.

2007-01-25  Jonathan Pobst  <monkey@jpobst.com>

	* ToolStripButtonTest.cs, ToolStripItemTest.cs, ToolStripLabelTest.cs:
	Try to make some tests not Font/DPI dependent.

2007-01-25  Chris Toshok  <toshok@ximian.com>

	* SplitterTest.cs: new tests.

2007-01-25  Rolf Bjarne Kvinge  <RKvinge@novell.com>

	* ComboBoxTest.cs: Added tests for ResetText.

2007-01-25  Rolf Bjarne Kvinge  <RKvinge@novell.com>

	* ComboBoxTest.cs: Add tests for new properties.
	* MdiFormTest.cs: Set ShowInTaskbar = false for main forms.

2007-01-24  Gert Driesen  <drieseng@users.sourceforge.net>

	* FormTest.cs: Added NotWorking test for bug #80604.
	* ColumnHeaderTest.cs: Added tests for bug #80607. Added test for
	properties introduced in 2.0 profile.

2007-01-24  Jonathan Pobst  <monkey@jpobst.com>

	* ComboBoxTest.cs: Add FindStringExactMaxExceptionNet20 test.
	* FormTest.cs: Mark BehaviorResizeOnBorderStyleChangedNotVisible as NotWorking,
	it's values match MS only.
	* LabelTest.cs: Mark AutoSizeChangedChangedTest as Ignore for 2.0 until it is 
	reworked.
	* ToolStripTextBoxTest.cs: Mark PropertyModified as Ignore until a bug in TextBox
	is fixed.  Same for Constructor: A12.

2007-01-24  Rolf Bjarne Kvinge  <RKvinge@novell.com>

	* ControlTest.cs: Marked OnPaintDoubleBufferedTest as Interactive,
	they'll only work if you actually have a display to show them on.

2007-01-23  Everaldo Canuto  <everaldo@simios.org>

	* ToobarTest.cs: Comment DPI dependent asserts in ButtonSize test. 

2007-01-23  Everaldo Canuto  <everaldo@simios.org>

	* ToobarTest.cs: TooBar.ButtonSize tests added. 

2007-01-23  Jonathan Pobst  <monkey@jpobst.com>

	* GridTableStylesCollectionTest.cs: Mark TestAdd as NotWorking.
	There is a TODO in the DataGrid source referencing that Add should allow
	multiple columns with the same name, but currently doesn't.

2007-01-23  Rolf Bjarne Kvinge  <RKvinge@novell.com>

	* ControlTest.cs: Added a tests for ControlCollection and
	MDI children.

2007-01-23  Andreia Gaita  <avidigal@novell.com>

	* SendKeysTest.cs: Marked interactive, they're unstable
	* ControlTest.cs (ControlSetTopLevelTest): TestForm marked NotWorking,
	we have to see why SetTopLevel is toggling the Form's visibility.
	
2007-01-23  Rolf Bjarne Kvinge  <RKvinge@novell.com>

	* ControlTest.cs: Make OnPaintTest NotWorking, since it only
	works once in a while.

2007-01-23  Chris Toshok  <toshok@ximian.com>

	* BindingSourceTest.cs: initial BindingSource tests.  not built
	yet.

2007-01-23  Chris Toshok  <toshok@ximian.com>

	* DefaultLayoutTest.cs: make the docking tests independent of
	constants relating to the form's clientrectangle bounds, since on
	X it has a different value when the window isn't mapped (as in
	this case).

2007-01-23  Andreia Gaita  <avidigal@novell.com>

	* DefaultLayoutTest.cs: correct TestDockFillFirst and TestDockFillLast, 
	failing on ms.net

2007-01-23  Andreia Gaita  <avidigal@novell.com>

	* SendKeysTest.cs: wrong value for Interval, should be > 0

2007-01-23  Andreia Gaita  <avidigal@novell.com>

	* BindingTest.cs (BindingContextChangedTest2): Added 2.0-specific check,
	was failing under ms.net.
	
	* ComboBoxText.cs (FindStringExactMatchException): Add check for exception 
	only for 1.1 - was failing under ms.net
	
	* ControlTest.cs: 
		- AnchorDockTest: Fix incorrect assertion #5 - was failing 
		under ms.net
		- TestForm: Fix incorrect assertion #4 - was failing 
		under ms.net
	* TreeNodeCollectionTest.cs: Add new Add() tests for 2.0	

2007-01-18  Jonathan Pobst  <monkey@jpobst.com>

	* FormTest.cs: Add test for bug #80574.

2007-01-22  Jonathan Pobst  <monkey@jpobst.com>

	* TabControlTest.cs: Add tests for SelectTab and Selected event.

2007-01-20  Jonathan Pobst  <monkey@jpobst.com>

	* DefaultLayoutTest.cs: Add tests for Dock.Fill behavior
	with other !Dock.Fill controls.

2007-01-20  Jonathan Pobst  <monkey@jpobst.com>

	* DefaultLayoutTest.cs: Add test for interactions between
	setting Dock and Anchor.

2007-01-19  Jonathan Pobst  <monkey@jpobst.com>

	* TreeNodeTest.cs: Add test for 2.0 Name property.

2007-01-19  Chris Toshok  <toshok@ximian.com>

	* DataGridTextBoxColumnTest.cs: add a couple more tests to see how
	DataGrid.ReadOnly affects things.

2007-01-19  Chris Toshok  <toshok@ximian.com>

	* DataGridTextBoxColumnTest.cs: mark TestUpdateUI as NotWorking,
	and add a couple of tests for the overloaded ReadOnly property.
	can't figure out how it's being used, maybe all it really does is
	chain up to base.ReadOnly.

	* DataGridColumnStyleTest.cs: add some tests to see if we should
	be mucking with the ReadOnly property when the PropertyDescriptor
	is set (turns out we shouldn't be).

2007-01-18  Jonathan Pobst  <monkey@jpobst.com>

	* FormTest.cs: Add test for bug #79959.

2007-01-18  Rolf Bjarne Kvinge  <RKvinge@novell.com>

	* StatusBarTest.cs: Added tests for StatusBarPanelCollection.
	* StatusBarPanelTest.cs: Added tests for new properties in StatusBarPanel.

2007-01-18  Jonathan Pobst  <monkey@jpobst.com>

	* NotifyIconTest.cs: Add test for Tag, ContextMenuStrip.

2007-01-18  Chris Toshok  <toshok@ximian.com>

	* DataGridTextBoxColumnTest.cs: add some tests (some of which aren't working on mono)

	* DataGridTextBoxTest.cs: add some tests (some of which aren't working on mono)

2007-01-16  Chris Toshok  <toshok@ximian.com>

	* UpDownTest.cs: add UpDownActiveControlTest.

2007-01-16  Jonathan Pobst  <monkey@jpobst.com>

	* ControlPropertyEventsTest.cs: Enable PropertyMinimumSize test.

	* ControlTest.cs: Move ControlCollection tests to ControlCollectionTest.cs.

	* EventArgsTest.cs, FlowPanelTests.cs: Change namespace to match all other tests.

	* FormTest.cs: Add tests for FormClosed event and Show (IWin32Window).

	* MenuStripTest.cs: Add test for MDI.

	* SplitContainerTest.cs: Change namespace, remove TestNotRelaventProperties.

	* ToolStripMenuItemTest.cs: Add test for MDI.	

	* ToolStripTest.cs: Ignore ControlStyle, Un-Ignore PropertyAutoSize.

2007-01-16  Rolf Bjarne Kvinge  <RKvinge@novell.com>

	* MdiFormTest.cs: Added tests for ActiveChild for mdi parents.

2007-01-15  Everaldo Canuto  <everaldo@simios.org>

	* MenuTest.cs: Add test for #80006, mainmenu merge operations.

2007-01-15  Everaldo Canuto  <everaldo@simios.org>

	* MenuItemTest.cs: Remove the "NotWorking" from MenuItemMerge test.

2007-01-14  Carlos Alberto Cortez <calberto.cortez@gmail.com>

	* ListViewTest.cs: Add tests for new 2.0 FindItemWithText methods.

2007-01-13  Andreia Gaita  <avidigal@novell.com>

	* ControlTest.cs: Add test to check if Exception is raised when
	adding a top level control (form) as a child control
	
2007-01-12  Gert Driesen  <drieseng@users.sourceforge.net>

	* ControlStyleTest.cs: Added style test for LinkLabel with text, but
	no links.

2007-01-12  Gert Driesen  <drieseng@users.sourceforge.net>

	* FocusTest.cs: Ignore tests that rely on Form.Show () synchronously
	generating WM_ACTIVATE on unix.
	* FormTest.cs: Same.

2007-01-10  Chris Toshok  <toshok@ximian.com>

	* FocusTest.cs: Disable a couple of tests that rely on the
	focus/active control state being available directly after
	form.Show() - doesn't work on X11, since form.Show shows the
	window asynchronously.  Also, add a large focus/enter/leave event
	handling test andreia and I were using to correct problems in
	ContainerControl.set_ActiveControl.
	
	* FormTest.cs: add a test to show that even if OnActivate is
	overriden and not chained up to the base class, ActiveControl is
	still set.  Unfortunately it doesn't work on the X11 backend
	because Form.Show is necessarily an async operation.

	* ApplicationTest.cs: don't show forms in the taskbar, and dispose
	of them.

	* ApplicationContextTest.cs: same.

2007-01-10  Carlos Alberto Cortez <calberto.cortez@gmail.com>

	* ColumnHeaderTest.cs: Add a test for settings Width to -1 and
	-2 values (auto resizing).

2007-01-10  Chris Toshok  <toshok@ximian.com>

	* ContainerControlTest.cs: add a test for setting ActiveControl to
	a non-child control.

2007-01-08  Jonathan Pobst  <monkey@jpobst.com>

	* FormTest.cs: Added tests for ensuring Form.OnFormClosing is called.

2007-01-08  Jonathan Pobst  <monkey@jpobst.com>

	* ControlTest.cs: Added tests for 2.0 ControlCollection methods.

2007-01-05  Gert Driesen  <drieseng@users.sourceforge.net>

	* ControlTest.cs: Added test for bug #80456.

2007-01-05  Jonathan Pobst  <monkey@jpobst.com>

	* ControlPropertyEventsTest.cs: Added.  These test property getters and
	setters and ensure that all relevant events are called on setters for
	Control.

2007-01-04  Chris Toshok  <toshok@ximian.com>

	* CommonDialogsTest.cs: disable FolderBrowserDialogTest (and add a
	stack trace in a comment).
	
	* RichTextBoxTest.cs: disable FindTest.
	
2007-01-04  Andreia Gaita  <avidigal@novell.com>

	* FormTest.cs: disabled ActivateTest
	* FocusTest.cs: disabled ActiveControl_Disabled test

2007-01-04  Carlos Alberto Cortez <calberto.cortez@gmail.com>

	* ColumnHeaderTest.cs: New test.

2007-01-04  Jonathan Pobst  <monkey@jpobst.com>

	* CommonDialogTest.cs, CursorTest.cs, ErrorProviderTest.cs,
	HelpProviderTest.cs: Add tests for Tag properties.

	* LinkAreaTest.cs: Add test for ToString.

2007-01-03  Gert Driesen  <drieseng@users.sourceforge.net>

	* ControlTest.cs: Enabled tests after DefaultFont change. Ignore test
	that is DPI-dependent.
	* RichTextBoxTest.cs: Ignore test that is DPI-dependent.
	* TextBoxTest.cs: Ignore test that is DPI-dependent.

2007-01-02  Gert Driesen  <drieseng@users.sourceforge.net>

	* ControlTest.cs: Added FontHeight test.

2007-01-02  Gert Driesen  <drieseng@users.sourceforge.net>

	* ListControlTest.cs: Added test for AllowSelection.
	* UpDownTest.cs: MockItem is now nested class.
	* ListBoxTest.cs: Added test for AllowSelection.
	* CheckedListBoxTest.cs: Added tests for DisplayMember, GetItemText,
	SelectionMode, Text and ValueMember.

2007-01-01  Gert Driesen  <drieseng@users.sourceforge.net>

	* ToolBarTest.cs: Enabled test for bug #80416.

2006-12-31  Chris Toshok  <toshok@ximian.com>

	* ControlEventTest.cs: add SizeChanged to the resize/layout event
	test.

2006-12-31  Chris Toshok  <toshok@ximian.com>

	* ControlTest.cs: new test for Anchor/Dock interactions.  Also add
	tests for Control.SetTopLevel.

2006-12-31  Andreia Gaita  <avidigal@novell.com>

	* ContainerControlTest.cs / FocusTest.cs: Moved Gert's 
	ActiveControl tests to FocusTest, for easier management.
	Add Validation tests.

2006-12-31  Gert Driesen  <drieseng@users.sourceforge.net>

	* UpDownTest.cs: Added tests for DomainUpDown and NumericUpDown.

2006-12-31  Gert Driesen  <drieseng@users.sourceforge.net>

	* ToolBarTest.cs: Added test for bug #80416.

2006-12-30  Gert Driesen  <drieseng@users.sourceforge.net>

	* ContainerControlTest.cs: Added tests for ActiveControl.

2006-12-30  Chris Toshok  <toshok@ximian.com>

	* DefaultLayoutTest.cs: add some more variants for the test for
	80336, and remove the NotWorking from the 80336 test.

	* SendKeysTest.cs: mark these tests as not working with Xvfb so I
	can exclude them.

2006-12-29  Gert Driesen  <drieseng@users.sourceforge.net>

	* DataGridTest.cs: Fixed compiler warnings.

2006-12-29  Gert Driesen  <drieseng@users.sourceforge.net>

	* ControlTest.cs: Marked FontTest and ResetFontTest as NotWorking
	until Theme.DefaultFont change is approved.

2006-12-29  Chris Toshok  <toshok@ximian.com>

	* ControlEventTest.cs: add a test to determine the ordering of
	Layout/Resize events.

2006-12-29  Gert Driesen  <drieseng@users.sourceforge.net>

	* TreeNodeTest.cs: Fixed FullPathException test on 2.0 profile.

2006-12-29  Gert Driesen  <drieseng@users.sourceforge.net>

	* ControlTest.cs: Added test for Font and ResetFont.
	* DataGridTest.cs: Fixed CaptionFont test on 2.0 profile.

2006-12-29  Gert Driesen  <drieseng@users.sourceforge.net>

	* ControlTest.cs: Improved DoubleBufferedTest.

2006-12-28  Chris Toshok  <toshok@ximian.com>

	* ControlTest.cs: add a test to check whether parent.PerformLayout
	is called from OnResized (it isn't).

	* DefaultLayoutTest.cs: new file, add a bunch of anchor tests,
	including the (not working) test case in bug #80336.  Move the
	docking/undocking tests here.

2006-12-28  Rolf Bjarne Kvinge  <RKvinge@novell.com>

	* ControlTest.cs: More tests for double buffers.
	
2006-12-28  Rolf Bjarne Kvinge  <RKvinge@novell.com>

	* ControlTest.cs: Added double buffering tests.

2006-12-27  Gert Driesen  <drieseng@users.sourceforge.net>

	* ControlTest.cs: Added DoubleBuffered test. Added IsHandleCreated
	test for invisible control.

2006-12-27  Gert Driesen  <drieseng@users.sourceforge.net>

	* MonthCalendarTest.cs: Fixed exception tests for MaxSelectionCount,
	MaxDate and MinDate on 2.0 profile. Removed extra tabs.

2006-12-27  Jonathan Pobst  <monkey@jpobst.com>

	* ToolStripButtonTest.cs, ToolStripComboBoxTest.cs, ToolStripControlHostTest.cs,
	ToolStripItemTest.cs, ToolStripLabelTest.cs, ToolStripProgressBarTest.cs,
	ToolStripSeparatorTest.cs, ToolStripTest.cs, ToolStripTextBoxTest.cs: Added.

2006-12-27  Rolf Bjarne Kvinge  <RKvinge@novell.com>

	* MonthCalendarTest.cs: Added test for Click and DoubleClick events.
	
2006-12-27  Gert Driesen  <drieseng@users.sourceforge.net>

	* ScrollableControlTest.cs: Added tests for AutoScroll and
	AutoScrollMinSize.

2006-12-26  Gert Driesen  <drieseng@users.sourceforge.net>

	* ComboBoxTest.cs: Improved tests for DropDownWidth and ItemHeight.

2006-12-26  Rolf Bjarne Kvinge  <RKvinge@novell.com>

	* ControlTest.cs: Added NotWorking test for DoubleBuffered.

2006-12-26  Gert Driesen  <drieseng@users.sourceforge.net>

	* DataGridViewCellStyleTest.cs: Added tests for FormatProvider,
	IsFormatProviderDefault.
	* DataGridViewTest.cs: Reworked ColumnCount, ColumnHeadersHeight,
	RowHeaderWidth tests. Added DefaultSize, *DefaultCellStyle tests.

2006-12-23  Gert Driesen  <drieseng@users.sourceforge.net>

	* DateTimePickerTest.cs: Fixed line endings.	
	* upDownTest.cs: Added tests for BeginInit, EndInit, UpButton, Value.

2006-12-23  Daniel Nauck  <dna@mono-project.de>

	* UserControlTest.cs: Add.

2006-12-23  Gert Driesen  <drieseng@users.sourceforge.net>

	* ControlTest.cs: Enabled test for bug #80280.

2006-12-21  Gert Driesen  <drieseng@users.sourceforge.net>

	* RichTextBoxTest.cs: Added test for bug #80301.
	* TextBoxTest.cs: Added test for bug #80301.

2006-12-21  Daniel Nauck  <dna@mono-project.de>

	* ComboBoxTest.cs,
	TextBoxTest.cs: Added AutoComplete property tests.

2006-12-20  Rolf Bjarne Kvinge  <RKvinge@novell.com>
	
	* DateTimePickerTest.cs: Created.
	
2006-12-20  Rolf Bjarne Kvinge  <RKvinge@novell.com>

	* MonthCalendarTest.cs: 
	- Enable tests again.
	- Added tests for *BoldedDates.
	
	* ControlTest.cs: Added test for BackgroundImageLayout.
	
2006-12-19  Chris Toshok  <toshok@ximian.com>

	* DataGridViewBandTest.cs: nuke this file, as there's no way to
	construct a DataGridViewBand in isolation (exception through
	reflection).

2006-12-19  Chris Toshok  <toshok@ximian.com>

	* RowStyleTest.cs: unit tests for RowStyle.

	* ColumnStyleTest.cs: unit tests for ColumnStyle.

2006-12-19  Carlos Alberto Cortez <calberto.cortez@gmail.com>

	* ListViewCollectionsTest.cs: Added tests for the new 2.0
	methods and properties (SelectedIndexCollection,
	SelectedItemCollection, and ListViewSubItemCollection).
	* ListViewItemTest.cs: Added test for ImageKey 2.0 property.

2006-12-19  Gert Driesen  <drieseng@users.sourceforge.net>

	* ListViewItemTest.cs: Added tests for ListViewSubItemCollection's
	AddRange overloads.
	* TreeViewTest.cs: Fixed ExpandAll tests.

2006-12-19  Daniel Nauck  <dna@mono-project.de>

	* ApplicationTest.cs: Restart () test is 2.0 only.

2006-12-19  Daniel Nauck  <dna@mono-project.de>

	* ApplicationTest.cs: Added test for Restart ().

2006-12-18  Rolf Bjarne Kvinge  <RKvinge@novell.com>

	* MonthCalendarTest.cs: Added test for DefaultMargin.

2006-12-18  Daniel Nauck  <dna@mono-project.de>

	* DataGridViewAdvancedBorderStyleTest.cs,
	DataGridViewRowTest.cs,
	DataGridViewElementTest.cs,
	DataGridViewCellTest.cs,
	DataGridViewCellStyleTest.cs,
	DataGridViewTest.cs: fixed NUnit obsolete warnings and
	DataGridView tests against .NET 2.0

2006-12-17  Daniel Nauck  <dna@mono-project.de>

	* ButtonTest.cs: Added tests for FlatButtonAppearance.

2006-12-17  Gert Driesen  <drieseng@users.sourceforge.net>

	* TreeViewTest.cs: Added tests for bug #80284.

2006-12-17  Gert Driesen  <drieseng@users.sourceforge.net>

	* ControlTest.cs: Added (notworking) test for bug #80280.
	Removed extra tabs.

2006-12-16  Andreia Gaita  <avidigal@novell.com>
	
	* TabControlTest.cs: Fixed SelectedIndex tests
	for MS.NET 2.0

2006-12-16  Andreia Gaita  <avidigal@novell.com>

	* SendKeysTest.cs: Test cases for SendKeys

	These tests can only run in ms.net one at a time.
	Since ms.net apparently hooks the keyboard to 
	implement this, running two tests in a row
	makes the second test run before the hook
	of the first test is released, effectively
	hanging the keyboard. CTRL-ALT-DEL releases
	the keyboard, but the test still hangs.
	Running each test separately works.
 

2006-12-16  Daniel Nauck  <dna@mono-project.de>

	* AutoCompleteStringCollectionTest.cs: new tests for AutoCompleteStringCollection.

2006-12-16  Daniel Nauck  <dna@mono-project.de>

	* PaddingTest.cs: new tests for Padding.

2006-12-15  Daniel Nauck  <dna@mono-project.de>

	* ListViewCollectionsTest.cs: test works now on the 1.1 profile.
	* ListViewItemTest.cs: add new ListViewSubItem text property test.

2006-12-15  Daniel Nauck  <dna@mono-project.de>

	* ListViewCollectionsTest.cs: new not working junk add test for ListViewItemCollection

2006-12-15  Daniel Nauck  <dna@mono-project.de>

	* ListViewCollectionsTest.cs: new ListViewItemCollection AddRange tests

2006-12-15  Daniel Nauck  <dna@mono-project.de>

	* ListViewCollectionsTest.cs: new ListViewItemCollection indexer test for #80199.

2006-12-15  Daniel Nauck  <dna@mono-project.de>

	* ListViewGroupTest.cs: new tests for ListViewGroups.
	* ListViewGroupCollectionTest.cs: new tests for ListViewGroupCollections.

2006-12-14  Gert Driesen  <drieseng@users.sourceforge.net>

	* TabControlTest.cs: Added tests for Control.RemoveAt.

2006-12-13  Carlos Alberto Cortez <calberto.cortez@gmail.com>

	* ListViewItemTest.cs: 
	* ListViewCollectionsTest.cs: Add tests for the new 2.0
	ListViewItemCollection methods (IndexOfKey, ContainsKey,
	new indexer overload, Find, RemoveByKey).

2006-12-13  Gert Driesen  <drieseng@users.sourceforge.net>

	* TextBoxTest.cs: Added test for bug #80163.

2006-12-13  Gert Driesen  <drieseng@users.sourceforge.net>

	* ControlTest.cs: Improved Region test.

2006-12-12  Andreia Gaita  <avidigal@novell.com>

	* ControlTest.cs: Add region tests.

2006-12-12  Rolf Bjarne Kvinge  <RKvinge@novell.com>

	* ControlTest.cs: add tests for WM_PARENTNOTIFY.
	
2006-12-11  Chris Toshok  <toshok@ximian.com>

	* ControlTest.cs: add some unit tests for null parameters to some
	of the ControlCollection methods.

2006-12-11  Gert Driesen  <drieseng@users.sourceforge.net>

	* ControlTest.cs: Added test for invalid Dock value.

2006-12-11  Andreia Gaita  <avidigal@novell.com>

	* TabControlTest.cs: add tests to check if SelectedIndex is
	properly set if the TabControl has no pages, before and 
	after the handle is created

2006-12-10  Chris Toshok  <toshok@ximian.com>

	* ColumnClickEventArgsTest.cs: new tests.

2006-12-10  Gert Driesen  <drieseng@users.sourceforge.net>

	* TabControlTest.cs: Added SelectedIndex tests.

2006-12-08  Chris Toshok  <toshok@ximian.com>

	* ButtonTest.cs: add tests for DialogResult changes when setting
	Form.AcceptButton and Form.CancelButton.

2006-12-08  Chris Toshok  <toshok@ximian.com>

	* MenuItemTest.cs: add test for menu item events when cloning menu
	items.  Tests for the bug in #80183.

2006-12-06  Chris Toshok  <toshok@ximian.com>

	* FormTest.cs: make sure Form.ImeMode is NoControl by default.

	* ButtonTest.cs: add a unit test for Button.DefaultImeMode.

2006-12-06  Chris Toshok  <toshok@ximian.com>

	* RadioButtonTest.cs: add a couple of test involving TabStop.

2006-12-06  Chris Toshok  <toshok@ximian.com>

	* ImageListTest.cs: add a rather complicated series of assertions
	about the imagelist ShouldSerialize/CanReset methods.  these pass
	on MS and mono now, though.  yay.

2006-12-06  Jackson Harper  <jackson@ximian.com>

	* TextBoxTest.cs: Add a test for Modified property.
	- We need to put something on the clipboard before we can paste.

2006-12-04  Jackson Harper  <jackson@ximian.com>

	* TextBoxTest: More of these tests work now.
	- Add a test to ensure that recieving focus selects all of the
	text

2006-12-04  Chris Toshok  <toshok@ximian.com>

	* PrintDialogTest.cs: add [Category("Printing")] to all these
	tests so I can exclude them.

2006-12-04  Rolf Bjarne Kvinge  <RKvinge@novell.com>

	* StatusBarPanelTest.cs: Added a test for invalid
	minimum widths.
	
2006-12-04  Rolf Bjarne Kvinge  <RKvinge@novell.com>

	* MdiFormTest.cs: Change a few tests to dispose of
	the form when the test is finished.

2006-12-04  Rolf Bjarne Kvinge  <RKvinge@novell.com>

	* MdiFormTest.cs: Added a few NotWorking tests for
	initial form location.

2006-12-04  Everaldo Canuto  <everaldo@simios.org>

	* LabelTest.cs: Add tests for sizes, test for bug #80137.

2006-12-01  Rolf Bjarne Kvinge  <RKvinge@novell.com>

	* MdiFormTest.cs: All current NotWorking tests are now
	working, added a few more tests.

2006-12-01  Gert Driesen  <drieseng@users.sourceforge.net>

	* CurrencyManagerTest.cs: Added test for bug #80107.

2006-12-01  Gert Driesen  <drieseng@users.sourceforge.net>

	* DataGridTest.cs: Fixed build.

2006-12-01  Gert Driesen  <drieseng@users.sourceforge.net>

	* DataGridTest.cs: Added tests for Font, CaptionFont and HeaderFont.

2006-12-01  Everaldo Canuto  <everaldo@simios.org>

	* MenuTest.cs: Tag property assert for 2.0 profile.
	
2006-11-30  Everaldo Canuto  <everaldo@simios.org>

	* ToolBarTest.cs:
	- Remove ButtonSize.Width and ButtonSize.Height assert because
	it depends of system metrics and diferent fonts can cause 
	diferent sizes.
	- Remove "NotWorking" mark from ToolBarPropertyTest, this test
	now must works well.
	
2006-11-30  Rolf Bjarne Kvinge  <RKvinge@novell.com>

	* MessageTest.cs: Added test for ToString.
	
2006-11-30  Rolf Bjarne Kvinge  <RKvinge@novell.com>

	* MdiFormTest.cs: Text_ChildClose is no longer NotWorking.
	
2006-11-30  Gert Driesen  <drieseng@users.sourceforge.net>

	* MenuItemTest.cs: Added test for Text property.

2006-11-29  Chris Toshok  <toshok@ximian.com>

	* BindingTest.cs: add two new tests.

2006-11-28  Rolf Bjarne Kvinge  <RKvinge@novell.com>

	* TrackBar.cs: Changed SizeTest and OrientationTest 
	to work on MS with both WinXP theme and Win2K theme.

2006-11-26  Gert Driesen  <drieseng@users.sourceforge.net>

	* MdiFormTest.cs: Fixed test on (MS) 2.0 profile.

2006-11-26  Gert Driesen  <drieseng@users.sourceforge.net>

	* ControlStylesTest.cs: Fixed GetStyle for 2.0 profile.

2006-11-26  Gert Driesen  <drieseng@users.sourceforge.net>

	* FormTest.cs: Added test for bug #80052.

2006-11-25  Gert Driesen  <drieseng@users.sourceforge.net>

	* MdiFormTest.cs: Added test for bug #80036.

2006-11-24  Gert Driesen  <drieseng@users.sourceforge.net>

	* MdiFormTest.cs: Added NotWorking test for Form.Text.

2006-11-23  Gert Driesen  <drieseng@users.sourceforge.net>

	* FormTest.cs: Added test for bug #80020.
	* MdiFormTest.cs: Fixed typo, added additonal info.

2006-11-23  Gert Driesen  <drieseng@users.sourceforge.net>

	* MdiFormTest.cs: Improved Text test to also verify behavior when
	Text of MDI child or container is empty. Added NotWorking test for
	Text after MDI is maximized. Added comment with existing NotWorking
	test for ActiveMdiChild.

2006-11-23  Gert Driesen  <drieseng@users.sourceforge.net>

	* ToolBarTest.cs: Added test for bug #79863. Fixed and enabled
	ToStringTest.

2006-11-20  Rolf Bjarne Kvinge <RKvinge@novell.com> 
	
	* ControlTest.cs: Added tests for #79999.

2006-11-20  Rolf Bjarne Kvinge <RKvinge@novell.com> 
	
	* MdiFormTest.cs: Added tests for WindowState (mdi 
	children) and Text (mdi parent with maximized mdi
	children).

2006-11-13  Gert Driesen  <drieseng@users.sourceforge.net>

	* ControlEventTest.cs: Added tests for Invalidated event.
	* TreeNodeCollectionTest.cs: Added IList indexer tests.

2006-11-12  Gert Driesen  <drieseng@users.sourceforge.net>

	* TextBoxTest.cs: Added (NotWorking) test for bug #79909.

2006-11-11  Gert Driesen  <drieseng@users.sourceforge.net>

	* TreeViewTest.cs: Added (NotWorking) tests for BeforeSelect event.

2006-11-09  Gert Driesen  <drieseng@users.sourceforge.net>

	* ListViewEventTest.cs: Added tests for SelectedIndexChanged event.
	* UpDownTest.cs: Fixed ToStringTest.

2006-11-09  Alexander Olk  <alex.olk@googlemail.com>

	* CommonDialogsTest.cs: Added

2006-11-09  Rolf Bjarne Kvinge  <RKvinge@novell.com>

	 * StatusBarPanelTest.cs: Added tests for bug #79842
	 and tests for default properties.

2006-11-09  Rolf Bjarne Kvinge  <RKvinge@novell.com>

	* TrackBarTest.cs: Added tests for bug #79718.
	
2006-11-08  Gert Driesen  <drieseng@users.sourceforge.net>

	* TextBoxTest.cs: Added test for bug #79851.

2006-11-07  Gert Driesen  <drieseng@users.sourceforge.net>

	* TabControlTest.cs: Added test for bug #79847.

2006-11-04  Chris Toshok  <toshok@ximian.com>

	* ControlTest.cs: enable a bunch more of these on linux, and split
	out problematic areas into smaller NotWorking tests.

2006-11-04  Chris Toshok  <toshok@ximian.com>

	* FormTest.cs: add a few more tests to determine various aspects
	of the Close() method.

2006-11-04  Chris Toshok  <toshok@ximian.com>

	* FormTest.cs: add a test to more accurately test for bug #79155
	(make sure an ObjectDisposedException is thrown if you Show() a
	Form you just Close()'d).

2006-11-04  Gert Driesen  <drieseng@users.sourceforge.net>

	* TreeNodeCollectionTest.cs: Added tests for TreeNodeCollection.

2006-11-04  Gert Driesen  <drieseng@users.sourceforge.net>

	* ComboBoxTests.cs: Moved to correct namespace. Added test for bug
	#79812. Added (NotWorking) SelectedText tests.

2006-11-01  Gert Driesen  <drieseng@users.sourceforge.net>

	* TextBoxTest.cs: Added tests for part of bug #79799.

2006-11-01  Gert Driesen  <drieseng@users.sourceforge.net>

	* ControlTest.cs: Fixed build using csc 1.x.

2006-10-30  Alexander Olk  <alex.olk@googlemail.com>

	* PictureBoxTest.cs: Enable the previously not working
	  ToStringMethodTest and move the not working Image property
	  test to its own method.
	* UpDownTest.cs: Added

2006-10-29  Chris Toshok  <toshok@ximian.com>

	* ControlTest.cs: correct namespace and add TopLevelControlTest
	for bug #79781.

2006-10-29  Alexander Olk  <alex.olk@googlemail.com>

	* FormTest.cs: Fix typo.

2006-10-13  Gert Driesen  <drieseng@users.sourceforge.net>

	* PropertyGridTest.cs: Enabled previously not-working tests.

2006-10-13  Gert Driesen  <drieseng@users.sourceforge.net>

	* PropertyGridTest.cs: Added some tests for PropertyGrid.

2006-10-13  Andreia Gaita  <shana.ufie@gmail.com>

	* FocusTest.cs: add more test cases for GetNextControl.
	see #78650

2006-10-11  Chris Toshok  <toshok@ximian.com>

	* ToolBarTest.cs: add test for ToolBarButton rectangles.

2006-10-06  Gert Driesen  <drieseng@users.sourceforge.net>

	* ListViewCollectionsTest.cs: Added tests for bug #79415.
	* ListViewTest.cs: Enabled test for bug #79416.

2006-10-03  Sebastien Pouliot  <sebastien@ximian.com> 

	* ContainerControlTest.cs: New. Add a few test cases for 
	GetContainerControl method.

2006-10-02  Sebastien Pouliot  <sebastien@ximian.com> 

	* ButtonTest.cs: Activate tests for ButtonBaseAccessibleObject.

2006-10-02  Sebastien Pouliot  <sebastien@ximian.com>

	* ButtonTest.cs: Added new test cases for ButtonBaseAccessibleObject
	as NonWorking (see bug #79552). Fixed line-endings.

2006-09-22  Sebastien Pouliot  <sebastien@ximian.com>

	* SystemInformationTest.cs: Add tests case for MenuFont.

2006-09-18  Jonathan Pobst  <monkey@jpobst.com>
	* EventArgsTest.cs: Add tests for ToolStrip*EventArgs.

2006-09-13  Jonathan Pobst  <monkey@jpobst.com>

	* SplitContainerTests.cs: Added.

2006-09-11  Gert Driesen  <drieseng@users.sourceforge.net>

	* ListViewTest.cs: Added test for bug #79076. Added tests for 
	sorting bug fixes. Added tests for CheckBoxes and MultiSelect (marked
	NotWorking).
	* ListViewCollectionsTest.cs: Added tests for SelectedItemCollection
	and ListViewItemCollection fixes.

2006-09-01  Carlos Alberto Cortez <calberto.cortez@gmail.com>

	* ComboBoxTest.cs: Add tests for sorting and selection handling.
	Deal with a couple of exception mismatches in 2_0.

2006-08-21  Carlos Alberto Cortez <calberto.cortez@gmail.com>

	* ComboBoxTest.cs: Add tests for CB.ObjectCollection
	methods throwing ArgumentNullException.

2006-08-18  Carlos Alberto Cortez <calberto.cortez@gmail.com>

	* ComboBoxTest.cs: Add tests for adding/modifying null items
	in ObjectCollection.
	* ListBox.cs: Likewise.

2006-08-08  Chris Toshok  <toshok@ximian.com>

	* GridTableStylesCollectionTest.cs: make this fixture public so
	it's actually included, and add a test for changing the
	MappingName of a constituent TableStyle.

2006-07-30  Carlos Alberto Cortez <calberto.cortez@gmail.com>

	* PrintDialogTest.cs: Added.

2006-07-21  Matt Hargett (matt@use.net)

	* ControlTest.cs: Added tests for MinimumSize/MaximumSize

2006-07-20  Carlos Alberto Cortez <calberto.cortez@gmail.com>

	* ListControlTest.cs: Added DataSourceWrongArgumentType method
	to test the exception being thrown.

2006-07-18  Carlos Alberto Cortez <calberto.cortez@gmail.com>

	* ListControlTest.cs: Added.

2006-07-14  Jonathan Pobst  <monkey@ipobst.com>

	* EventArgsTest.cs: Added

2006-07-10  Chris Toshok  <toshok@ximian.com>

	* DataGridTest.cs: make this class public so it shows up in the
	list of fixtures (and its tests get run).

	* CurrencyManagerTest.cs: add a test that just spews properties
	about the currency manager and the datasource, as well as a test
	for the finalType field.

2006-07-07  Chris Toshok  <toshok@ximian.com>

	* DataGridTableStyleTest.cs: couple more tests.

2006-07-06  Peter Dennis Bartok <pbartok@novell.com>

	* ControlTest.cs: Added "LinkLabel with link" test

2006-06-30  Chris Toshok  <toshok@ximian.com>

	* DataGridTableStyleTest.cs: add a bunch of mirrored tests for the
	default DataGridTableStyle.

2006-06-23  Chris Toshok  <toshok@ximian.com>

	* PropertyManagerTest.cs: new tests regarding the
	[Related]PropertyManager class.

2006-06-19  Peter Dennis Bartok <pbartok@novell.com>

	* ControlTest.cs: Added tests for enabled state inheritance

2006-06-19  Chris Toshok  <toshok@ximian.com>

	* CurrencyManagerTest.cs: add some tests for related currency
	managers.

	* BindingContextTest.cs: add a test for
	BindingContext.CollectionChanged -=.  Also add a test for passing
	null for data_member to BindingContext.Contains.

2006-06-06  Carlos Alberto Cortez <calberto.cortez@gmail.com>

	* FormTest.cs: Add SetDialogResult, to test Form.DialogResult
	setter.

2006-06-01  Chris Toshok  <toshok@ximian.com>

	* CurrencyManagerTest.cs: add a few tests to see what events are
	being emitted in which order from AddNew, CancelCurrentEdit and
	EndCurrentEdit.

2006-05-31  Peter Dennis Bartok <pbartok@novell.com>

	* LabelTest.cs: 
	  - Added (still unused) fuzzy compare for events
	  - Disabled event order tests, they are too strict
	* ScrollBarTest.cs: Disabled event order tests, are too strict

2006-05-25  Jackson Harper  <jackson@ximian.com>

	* TreeViewTest.cs: Add a couple of default properties.  Put in
	correct namespace.
	* TabControlTest.cs: Put in correct namespace.

2006-05-25  Atsushi Enomoto  <atsushi@ximian.com>

	* BindingContextTest.cs : added more tests for Item, Contains()
	  and GetEnumerator().

2006-05-18  Sebastien Pouliot  <sebastien@ximian.com>

	* PaintEventArgsTest.cs: New. Unit tests for PaintEventArgs.

2006-05-18  Atsushi Enomoto  <atsushi@ximian.com>

	Some compat fixes found by make run-test-ondotnet:
	* ListBoxTest.cs : they don't throw exceptions.
	* RichTextBoxTest.cs,
	  ScrollBarTest.cs,
	  ComboBoxTest.cs,
	  ComboBoxTests.cs : Commented some lines out since they are
	  environment (especially desktop theme) dependent.
	  TabControlTest.cs : SetSelectedIndex() was my bad that the test
	  needed the tab control be drawn to pass the test.
	  Some tests are env. dependent (as well as others).

2006-05-16  Miguel de Icaza  <miguel@novell.com>

	* DataGridTest.cs: Add a test case based on 78420, confirm that
	the fix works.

2006-05-15  Atsushi Enomoto  <atsushi@ximian.com>

	* TabControlTest.cs : added test for bug #78395.

2006-04-16  Gert Driesen <drieseng@users.sourceforge.net>

	* TabControlTest.cs: Added test for bug #78121. Marked failing tests
	NotWorking. Set eol-style to native.

2006-04-12  Peter Dennis Bartok <pbartok@novell.com>

	* ControlTest.cs: Added backcolor tests related to transparency
	  (bug #78026)

2006-03-31  Peter Dennis Bartok <pbartok@novell.com>

	* ControlTest.cs: Ignore Invoke test, it hangs

2006-02-28  Matt Hargett (matt@use.net)

	* ComboBoxTests.cs: Added

2006-02-02  Peter Dennis Bartok <pbartok@novell.com>

	* ControlTest.cs: Added test for layout nesting
	* MonthCalendarTest.cs: Fixed typo in class name

2005-12-01  Jackson Harper  <jackson@ximian.com>

	 * TreeNodeTest.cs: TreeNodeTest.cs : Added namespace +
	 SingleNodeIndexTest.
	 - Fixed warning CS0219. Patches by Dieter Bremes

2005-11-12  Pedro Martínez Juliá  <pedromj@gmail.com>

	* DataGridViewElementTest.cs DataGridViewBandTest.cs
	DataGridViewCellTest.cs DataGridViewAdvancedBorderStyleTest.cs
	DataGridViewCellStyleTest.cs DataGridViewRowTest.cs DataGridViewTest.cs:

	Add some DataGridView tests.

2005-11-11  Ankit Jain  <jankit@novell.com>

	* RichTextBoxTest.cs: Fix typos.

2005-11-09  Peter Dennis Bartok <pbartok@novell.com>

	* RichTextBoxTest.cs: Added Find() tests

2005-11-05  Kornél Pál  <kornelpal@hotmail.com>

	* LabelPropertyTest.cs: Updated product version to 1.1.4322.2032 (1.1 SP1).

2005-10-18  Jordi Mas i Hernandez <jordi@ximian.com>

	* ListViewCollectionsTest.cs: Add tests for the ListView Collections

2005-10-17  Ritvik Mayank  <mritvik@novell.com>

	* TabControlTest.cs : Added test case for TabControl

2005-10-16  Ritvik Mayank  <mritvik@novell.com>

	* TrackBarTest.cs : Added test case for TrackBar

2005-10-16  Jordi Mas i Hernandez <jordi@ximian.com>
	 
	* DataGridBoolColumn.cs: fixes warning

2005-10-10  Peter Dennis Bartok <pbartok@novell.com>

	* GenerateControlStyleTest.cs, ControlStyleTest.cs: Flipped
	  order for want and actual to avoid misleading errors

2005-10-07  Peter Dennis Bartok <pbartok@novell.com>

	* GenerateControlStyleTest.cs: Code to auto-generate the
	  source file ControlStyleTest.cs
	* ControlStyleTest.cs: Tests for testing ControlStyles

2005-09-28 Hisham Mardam Bey <hisham.mardambey@gmail.com>

        * Common.cs : Add common things here.
	* LabelTest.cs : Remove common declarations to Common.cs
	* ScrollBarTest.cs : Remove common declarations to Common.cs
	                     Add more propery range / exception tests
			     Add more event order tests
			     Fix Mouse tests.
			     Add event arg tests.

2005-09-27 Hisham Mardam Bey <hisham.mardambey@gmail.com>

	* LabelTest.cs : Added more event tests (external handlers)
	                  Added event arg checks
			  Fixed OnPaint tests.
			  Seperated invalidation tests.

2005-09-26 Hisham Mardam Bey <hisham.mardambey@gmail.com>

	* ScrollBarTest.cs : Add more tests for event firing order
	                     Messages to simulate mouse events

2005-09-23  Ritvik Mayank  <mritvik@novell.com>

	* ErrorProviderTest.cs : Added test case for ErrorProvider

2005-09-23 Hisham Mardam Bey <hisham.mardambey@gmail.com>

        * LabelTest.cs : Added messages to simulate Key* events.
	                 Key* events have tests now.

2005-09-22 Hisham Mardam Bey <hisham.mardambey@gmail.com>

        * LabelTest.cs : Implement event firing order tests.
	* ScrollBarTest.cs : Implement event firing order tests.

2005-09-22  Jordi Mas i Hernandez <jordi@ximian.com>
	 
	* MenuTest.cs: Fixes some tests
	* MenuItemTest.cs: New unit test

2005-09-21  Hisham Mardam Bey <hisham.mardambey@gmail.com>

       * LabelTest.cs : Several new tests.
       * ScrollBarTest.cs : Several new tests.
       * bitmaps : added dir containing images for tests.

2005-09-21  Jordi Mas i Hernandez <jordi@ximian.com>

	* ListViewItemTest.cs: New unit test 

2005-09-20  Jordi Mas i Hernandez <jordi@ximian.com>

        * ButtonTest.cs, LabelTest.cs, ControlEventTest.cs, ScrollBarTest.cs,
	LabelPropertyTest.cs, ProgressBarTest.cs, StatusBarTest.cs,
	ImageListTest.cs, MonthCalendarTest.cs, ControlTest.cs, 
	ListBoxEventTest.cs, TreeViewTest.cs, TestImageIndexConverter.cs,	
	ToolBarTest.cs, MenuTest.cs

	Remove all the tests that are giving errors. All of them should 
	be reviewed. Right now having this text throwing 40 errors do not
 	help at all to do regression testing. Peter has already assigned
	a group of controls to every developer that will be tested and 
	reviewed.

2005-09-20  Ritvik Mayank  <mritvik@novell.com>

	* PictureBoxTest.cs : Test case for PictureBox

2005-09-08  Ritvik Mayank  <mritvik@novell.com>

	* MonthCalendarTest.cs : Test case for MonthCalendar

2005-08-29  Ritvik Mayank  <mritvik@novell.com>
	
	* ProgressBarTest.cs : Test case for ProgressBar
	* ToolBarTest.cs : Test case for ToolBar
	* ToolTipTest.cs : Test case for ToolTip
	* RichTextBoxTest.cs : Test case for RichTextBox

2005-08-16  Martin Baulig  <martin@ximian.com>

	* ControlTest.cs: Renamed namespace `MWF.Test' -> `MWF.MonoTest'
	to make it compile.

2005-08-16  Ritvik Mayank  <mritvik@novell.com>
	
	* ScrollBarTest.cs, ImageListTest.cs, CheckedListBoxTest.cs, CheckedListBoxEventTest.cs, MenuTest.cs,
	  ListViewTest.cs: enhancement and cleanup

2005-08-16  Ritvik Mayank  <mritvik@novell.com>

	* ImageListTest.cs   : Test case for ImageList
	* RadioButtonTest.cs : Test case for RadioButton
	* ScrollBarTest.cs   : Test case for ScrollBar
	* StatusBatTest.cs   : Test case for StatusBar

2005-08-10  Ritvik Mayank  <mritvik@novell.com>

	* ControlTest.cs : Commented out test for GetChildAtPointSkip (feature not
	  yet implemented)

2005-08-08  Jordi Mas i Hernandez <jordi@ximian.com>

	* ComboBoxTest.cs: new tests for properties, exceptions, and colletions
	* ListBoxTest.cs: new tests for properties, exceptions, and colletionss

2005-08-06  Ritvik Mayank  <mritvik@novell.com>

	* ComboBoxTest.cs, ListBoxTest.cs : Cleanup, added few more tests   

2005-08-05  Ritvik Mayank  <mritvik@novell.com>

	* ButtonTest.cs, ImageListTest.cs, ControlEventTest.cs,
	  LabelPropertyTest.cs, CheckBoxTest.cs, ListBoxEventTest.cs,
	  CheckBoxEventTest.cs, CheckedListBoxTest.cs, TextBoxTest.cs,
	  CheckedListBoxEventTest.cs, FormTest.cs, MenuTest.cs,
	  FormEventTest.cs, GroupBoxTest.cs, ListViewTest.cs,
	  ListViewEventTest.cs :
	              Cleanup, Ignored tests which need manual intervention,
		      work still in progress.  
	
2005-08-05  Jordi Mas i Hernandez <jordi@ximian.com>

	* DataGridTextBoxColumnTest.cs: test fixes and enhancements
	* GridTableStylesCollectionTest.cs: test fixes and enhancements
	* DataGridTest.cs: test fixes and enhancements
	* DataGridCellTest.cs: New unit test
	* GridColumnStylesCollectionTest.cs: test fixes and enhancements
	* DataGridTableStyleTest.cs: test fixes and enhancements

2005-08-04  Peter Dennis Bartok  <pbartok@novell.com>

	* ControlTest.cs: Cleanup, fixed commented out tests with syntax 
	  errors, streamlined a few tests, added full tab order test, still
	  work in progress

2005-08-02  Ritvik Mayank  <mritvik@novell.com>
	
	* FormTest.cs : Test case for Form
	* GropBoxTest : Test case for GroupBox
	* MenuTest.cs : Test case for Menu
	* ImageListTest.cs : Test case for ImageList

2005-07-26  Ritvik Mayank  <mritvik@novell.com>
	
	* ListViewTest.cs : Test case for ListView
	* ListViewEventTest.cs : Test case for ListView events
	* ComboBoxTest.cs : Test case for ComboBox
	* FormEventTest.cs : Test case for Form events

2005-07-12  Ritvik Mayank  <mritvik@novell.com>
	
	* CheckBoxTest.cs : Test case for CheckBox
	* CheckBoxEventTest.cs : Test case for CheckBox events
	* CheckedListBoxTest.cs : Test case for CheckedListBox
	* CheckedListBoxEventTest.cs : Test case for CheckedListBox events

2005-07-05  Jordi Mas i Hernandez <jordi@ximian.com>

	* DataGridTextBoxColumnTest.cs: Test case
	* GridTableStylesCollectionTest.cs: Test case
	* DataGridTest.cs: Test case
	* GridColumnStylesCollectionTest.cs: Test case
	* DataGridTableStyleTest.cs: Test case


2005-07-04  Ritvik Mayank  <mritvik@novell.com>
	
	* ListBoxTest.cs : Test Cases for ListBox Properties and Methods
	* ListBoxEventTest.cs  : Test Cases for ListBox Events

2005-06-13  Ritvik Mayank  <mritvik@novell.com>
	
	* TextBoxTest.cs : Test Cases for TextBox 
	* BUttonTest.cs  : Test Cases for Buttons

2005-05-11  Ritvik Mayank  <mritvik@novell.com>
	
	* ControlEventTest.cs : Test Cases for Events 
	
2005-05-02  Ritvik Mayank  <mritvik@novell.com>

	* ControlTest.cs : Minor modifications

2005-05-02  Ritvik Mayank  <mritvik@novell.com>
	
	* ControlTest.cs : Test for Control

2005-04-25  Ritvik Mayank  <mritvik@novell.com>
	* LabelPropertyTest.cs : Test for Label

2004-11-29  Marek Safar  <marek.safar@seznam.cz>
	* TreeViewTest.cs : Test for TreeView
	* TreeNodeTest.cs : Test for TreeNode

2004-11-29  Ravindra <rkumar@novell.com> 
	* ImageIndexConverter.cs : Test for ImageIndexConversion.
	

<|MERGE_RESOLUTION|>--- conflicted
+++ resolved
@@ -1,5 +1,3 @@
-<<<<<<< HEAD
-=======
 2008-04-01  Carlos Alberto Cortez <calberto.cortez@gmail.com>
 
 	* BindingSourceTest.cs: New test for ICancelAddNew support.
@@ -14,7 +12,6 @@
 
 	* DataGridViewTest.cs: Add tests for IsInputChar and IsInputKey.
 
->>>>>>> 0e79d8f4
 2008-03-30  Carlos Alberto Cortez <calberto.cortez@gmail.com>
 
 	* BindingSourceTest.cs: More event tests and also a new ones for
