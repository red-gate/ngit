// 
// System.Web.Services.Protocols.XmlReturnReader.cs
//
// Author:
//   Tim Coleman (tim@timcoleman.com)
//
// Copyright (C) Tim Coleman, 2002
//

//
// Permission is hereby granted, free of charge, to any person obtaining
// a copy of this software and associated documentation files (the
// "Software"), to deal in the Software without restriction, including
// without limitation the rights to use, copy, modify, merge, publish,
// distribute, sublicense, and/or sell copies of the Software, and to
// permit persons to whom the Software is furnished to do so, subject to
// the following conditions:
// 
// The above copyright notice and this permission notice shall be
// included in all copies or substantial portions of the Software.
// 
// THE SOFTWARE IS PROVIDED "AS IS", WITHOUT WARRANTY OF ANY KIND,
// EXPRESS OR IMPLIED, INCLUDING BUT NOT LIMITED TO THE WARRANTIES OF
// MERCHANTABILITY, FITNESS FOR A PARTICULAR PURPOSE AND
// NONINFRINGEMENT. IN NO EVENT SHALL THE AUTHORS OR COPYRIGHT HOLDERS BE
// LIABLE FOR ANY CLAIM, DAMAGES OR OTHER LIABILITY, WHETHER IN AN ACTION
// OF CONTRACT, TORT OR OTHERWISE, ARISING FROM, OUT OF OR IN CONNECTION
// WITH THE SOFTWARE OR THE USE OR OTHER DEALINGS IN THE SOFTWARE.
//

using System.IO;
using System.Net;
using System.Xml.Serialization;
using System.Web.Services;

namespace System.Web.Services.Protocols {
	public class XmlReturnReader : MimeReturnReader {

		XmlSerializer serializer;
		
		#region Constructors

		public XmlReturnReader () 
		{
		}
		
		#endregion // Constructors

		#region Methods

		public override object GetInitializer (LogicalMethodInfo methodInfo)
		{
<<<<<<< HEAD
			LogicalTypeInfo sti = TypeStubManager.GetLogicalTypeInfo (methodInfo.DeclaringType);
=======
			ServerType sti = TypeStubManager.GetLogicalTypeInfo (methodInfo.DeclaringType);
>>>>>>> 41897118
			object[] ats = methodInfo.ReturnTypeCustomAttributeProvider.GetCustomAttributes (typeof(XmlRootAttribute), true);
			XmlRootAttribute root = ats.Length > 0 ? ats[0] as XmlRootAttribute : null; 
			return new XmlSerializer (methodInfo.ReturnType, null, null, root, sti.GetWebServiceLiteralNamespace (sti.WebServiceNamespace));
		}

		public override object[] GetInitializers (LogicalMethodInfo[] methodInfos)
		{
			XmlReflectionImporter importer = new XmlReflectionImporter ();
			XmlMapping[] sers = new XmlMapping [methodInfos.Length];
			for (int n=0; n<sers.Length; n++)
			{
				LogicalMethodInfo metinfo = methodInfos[n];
				if (metinfo.IsVoid) 
					sers[n] = null;
				else
				{
<<<<<<< HEAD
					LogicalTypeInfo sti = TypeStubManager.GetLogicalTypeInfo (metinfo.DeclaringType);
=======
					ServerType sti = TypeStubManager.GetLogicalTypeInfo (metinfo.DeclaringType);
>>>>>>> 41897118
					object[] ats = methodInfos[n].ReturnTypeCustomAttributeProvider.GetCustomAttributes (typeof(XmlRootAttribute), true);
					XmlRootAttribute root = ats.Length > 0 ? ats[0] as XmlRootAttribute : null; 
					sers[n] = importer.ImportTypeMapping (methodInfos[n].ReturnType, root, sti.GetWebServiceLiteralNamespace (sti.WebServiceNamespace));
				}
			}
			return XmlSerializer.FromMappings (sers);
		}
		
		public override void Initialize (object o)
		{
			serializer = (XmlSerializer)o;
		}

		public override object Read (WebResponse response, Stream responseStream)
		{
			object result = null;
			if (serializer != null)
			{
				if (response.ContentType.IndexOf ("text/xml") == -1)
					throw new InvalidOperationException ("Result was not XML");
				
				result = serializer.Deserialize (responseStream);
			}
			responseStream.Close ();
			return result;
		}

		#endregion // Methods
	}
}<|MERGE_RESOLUTION|>--- conflicted
+++ resolved
@@ -50,11 +50,7 @@
 
 		public override object GetInitializer (LogicalMethodInfo methodInfo)
 		{
-<<<<<<< HEAD
-			LogicalTypeInfo sti = TypeStubManager.GetLogicalTypeInfo (methodInfo.DeclaringType);
-=======
 			ServerType sti = TypeStubManager.GetLogicalTypeInfo (methodInfo.DeclaringType);
->>>>>>> 41897118
 			object[] ats = methodInfo.ReturnTypeCustomAttributeProvider.GetCustomAttributes (typeof(XmlRootAttribute), true);
 			XmlRootAttribute root = ats.Length > 0 ? ats[0] as XmlRootAttribute : null; 
 			return new XmlSerializer (methodInfo.ReturnType, null, null, root, sti.GetWebServiceLiteralNamespace (sti.WebServiceNamespace));
@@ -71,11 +67,7 @@
 					sers[n] = null;
 				else
 				{
-<<<<<<< HEAD
-					LogicalTypeInfo sti = TypeStubManager.GetLogicalTypeInfo (metinfo.DeclaringType);
-=======
 					ServerType sti = TypeStubManager.GetLogicalTypeInfo (metinfo.DeclaringType);
->>>>>>> 41897118
 					object[] ats = methodInfos[n].ReturnTypeCustomAttributeProvider.GetCustomAttributes (typeof(XmlRootAttribute), true);
 					XmlRootAttribute root = ats.Length > 0 ? ats[0] as XmlRootAttribute : null; 
 					sers[n] = importer.ImportTypeMapping (methodInfos[n].ReturnType, root, sti.GetWebServiceLiteralNamespace (sti.WebServiceNamespace));
