--- conflicted
+++ resolved
@@ -1,11 +1,8 @@
-<<<<<<< HEAD
-=======
 ﻿2008-04-01  Andreas Nahr  <ClassDevelopment@A-SoftTech.com>
 
 	* StringTest.cs: New tests for string to check for several corner-cases
 	  and parameter errors.
 
->>>>>>> 0e79d8f4
 2008-04-01  Eyal Alaluf <eyala@mainsoft.com>
 
 	* NumberFormatterTest.cs: Test (-0.0).ToString.
