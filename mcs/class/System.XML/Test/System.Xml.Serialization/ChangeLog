<<<<<<< HEAD
=======
2008-04-01  Lluis Sanchez Gual <lluis@novell.com> 

	* XmlSerializerTestClasses.cs, XmlSerializerTests.cs: Test nullable
	  enums.

>>>>>>> 0e79d8f4
2008-03-31  Gert Driesen  <drieseng@users.sourceforge.net>

	* XmlCodeExporterTests.cs: Remove CWL.

2008-03-30  Gert Driesen  <drieseng@users.sourceforge.net>

	* XmlSerializationReaderTests.cs: Marked HandleOutAttributeParameters
	test as NotDotNet on 1.0 profile.
	* XmlCodeExporterTests.cs: Improved test for duplicate identifiers.
	Fixed ExportTypeMapping_Root and ExportTypeMapping_Field tests to
	pass on .NET 2.0.

2008-02-19  Atsushi Enomoto  <atsushi@ximian.com>

	* XmlSchemasTests.cs : new test file (for bug #360541).

2007-11-02  Atsushi Enomoto  <atsushi@ximian.com>

	* XmlSerializerTests.cs : added test for bug #338705.

2007-11-01  Atsushi Enomoto  <atsushi@ximian.com>

	* XmlSchemaImporterTests.cs : test for importing simple-typed
	  top-level element.

2007-10-30  Atsushi Enomoto  <atsushi@ximian.com>

	* XmlSchemaExporterTests.cs : without Infoset(), those tests randomly
	  fail on .NET. This fix is incomplete. Someone please continue this
	  boring work. I don't want to do that.

2007-10-30  Atsushi Enomoto  <atsushi@ximian.com>

	* XmlSerializerTests.cs : added test for bug #337729.

2007-10-30  Atsushi Enomoto  <atsushi@ximian.com>

	* XmlCodeExporterTests.cs : enable the previous test again.

2007-10-30  Atsushi Enomoto  <atsushi@ximian.com>

	* XmlCodeExporterTests.cs : disable the previous test; it's reverted.

2007-10-30  Atsushi Enomoto  <atsushi@ximian.com>

	* XmlCodeExporterTests.cs : added test for (part of?) bug #336739,
	  base simple content enum type output.

2007-10-26  Atsushi Enomoto  <atsushi@ximian.com>

	* XmlSerializerTests.cs : added test for DataType in [XmlElement].

2007-09-25  Atsushi Enomoto  <atsushi@ximian.com>

	* XmlSerializerTests.cs : another XmlSchemaProvider test; use it
	  as a member of an array.

2007-09-25  Atsushi Enomoto  <atsushi@ximian.com>

	* XmlSerializerTests.cs : added deserialization test for
	  XmlSchemaProviderAttribute use.
	* XmlReflectionImporterTests.cs : added test for conclict resolution
	  between defaultNamespace and XmlSchemaProvider() namespace.
	* XmlSchemaExporterTests.cs : use Infoset() comparison.

2007-09-25  Atsushi Enomoto  <atsushi@ximian.com>

	* XmlSerializerTests.cs, XmlReflectionImporterTests.cs :
	  added tests for XmlSchemaProviderAttribute and how its qname works.

2007-08-21  Atsushi Enomoto  <atsushi@ximian.com>

	* XmlReflectionImporterTest.cs : test for bug #81880.

2007-08-21  Atsushi Enomoto  <atsushi@ximian.com>

	* XmlCodeExporterTests.cs : test for bug #82078.

2007-07-26  Atsushi Enomoto  <atsushi@ximian.com>

	* XmlSerializerTests.cs : test for #81539.

2007-04-25  Atsushi Enomoto  <atsushi@ximian.com>

	* XmlSerializationWriterTests.cs, XmlSerializerTests.cs :
	  fixed wrong dateTime formatting tests.

2007-04-24  Atsushi Enomoto  <atsushi@ximian.com>

	* XmlSerializerTests.cs : another case on #80759 from gert.

2007-04-23  Atsushi Enomoto  <atsushi@ximian.com>

	* XmlSerializerTests.cs :
	  added missing test from 80759, and marked similar but different one
	  from the same bug as not working.

2007-04-20  Atsushi Enomoto  <atsushi@ximian.com>

	* XmlSerializerTests.cs :
	  Added test for serializing private-constructor-only class.

2007-02-20  Atsushi Enomoto  <atsushi@ximian.com>

	* XmlSerializationReaderTests.cs : test non-empty element as well.

2007-02-20  Atsushi Enomoto  <atsushi@ximian.com>

	* XmlSerializationReaderTests.cs : added test for out attribute
	  parameters. It also tests empty root element.

2007-02-19  Atsushi Enomoto  <atsushi@ximian.com>

	* XmlReflectionImporterTests.cs : added another test for nullable
	  container.

2007-02-19  Atsushi Enomoto  <atsushi@ximian.com>

	* XmlReflectionImporterTests.cs : added test for nullable int import.

2007-02-14  Atsushi Enomoto  <atsushi@ximian.com>

	* XmlSerializerTests.cs : added HasFieldSpecifiedButIrrelevant().

2007-02-07  Gert Driesen  <drieseng@users.sourceforge.net>

	* XmlCodeExporter.cs: Avoid hardcoding version numbers. Enable tests
	again on 2.0 profile.

2007-02-07  Atsushi Enomoto  <atsushi@ximian.com>

	* SoapReflectionImporterTests.cs : removed some NotWorking.

2007-02-07  Atsushi Enomoto  <atsushi@ximian.com>

	* XmlSerializerTests.cs : added some XmlNode array/list tests.
	* XmlSerializationWriterTests.cs : removed more NotWorking. Added
	  WriteTypedPrimitive() error test for XmlNode.

2007-02-07  Atsushi Enomoto  <atsushi@ximian.com>

	* XmlSerializationWriterTests.cs : removed some NotWorking.

2007-02-07  Atsushi Enomoto  <atsushi@ximian.com>

	* DeserializeTests.cs : a lot of tests were actually fixed yet.

2007-02-07  Atsushi Enomoto  <atsushi@ximian.com>

	* XmlCodeExporterTests.cs : Gert's tests often condemn Microsoft
	  that they upgrade version numbers.

2007-01-19  Atsushi Enomoto  <atsushi@ximian.com>

	* XmlSchemaImporterTests.cs :
	  Added ImportMembersMapping_NullableField().

2007-01-18  Atsushi Enomoto  <atsushi@ximian.com>

	* XmlSchemaImporterTests.cs :
	  test that <xs:element nillable='true' ...> is mapped to Nullable<T>.

2007-01-15  Atsushi Enomoto  <atsushi@ximian.com>

	* XmlSerializerTests.cs : Fixed NotDotNet generic test which itself
	  was wrong.

2007-01-15  Atsushi Enomoto  <atsushi@ximian.com>

	* XmlSerializerTests.cs : most of generic tests are working now.
	* XmlReflectionImporterTests.cs : test for rejecting generic type
	  definition.

2006-12-04  Atsushi Enomoto  <atsushi@ximian.com>

	* XmlSerializerTests.cs :
	  added base64 tests which is similar to hexBinary.

2006-12-03  Gert Driesen  <drieseng@users.sourceforge.net>

	* XmlSerializerTests.cs: Undo some of Hagit's code formatting changes.

2006-12-03  Gert Driesen  <drieseng@users.sourceforge.net>

	* XmlSerializerTests.cs: Only compile generic tests on 2.0 profile.
	Fixes build.
	* DeserializeTests.cs: Same.
	* XmlSerializerTestClasses.cs: Same.

2006-12-03  Gert Driesen  <drieseng@users.sourceforge.net>

	* XmlSchemaExporterTests.cs: Added tests for (part of) bug #78214.

2006-12-03  Hagit Yidov  <hagity@xmainsoft.com>

	* XmlSerializerTests.cs : added tests for serialization of generic types.
	* DeserializeTests.cs : added tests for deserialization of generic types.
	* XmlSerializerTestClasses.cs : added classes for tests which use generic types.

2006-12-01  Atsushi Enomoto  <atsushi@ximian.com>

	* XmlSerializerTests.cs : added tests for XmlArrayAttribute support.

2006-11-22  Atsushi Enomoto  <atsushi@ximian.com>

	* XmlSerializerTests.cs : added test for hexBinary.

2006-11-22  Atsushi Enomoto  <atsushi@ximian.com>

	* XmlReflectionImporterTests.cs : added test for class that contains
	  nullable value type field whose XmlElementAttribute IsNullable.

2006-11-20  Atsushi Enomoto  <atsushi@ximian.com>

	* XmlSerializerTests.cs : added test for nullable type.

2006-11-17  Atsushi Enomoto  <atsushi@ximian.com>

	* XmlSerializerTests.cs : test for basic generic type support with
	  code generation.

2006-11-14  Atsushi Enomoto  <atsushi@ximian.com>

	* XmlSerializerImplementationTests.cs :
	  another custom implementation case.

2006-11-10  Atsushi Enomoto  <atsushi@ximian.com>

	* XmlSchemaExporterTests.cs :
	  fixed almost all test cases which expected totally wrong schemas.
	  Schema elements are all nillable unless it is of value type.

2006-11-09  Atsushi Enomoto  <atsushi@ximian.com>

	* XmlSchemaImporterTests.cs :
	  added DefaultTypeTopLevelElementImportsAllComplexTypes().

2006-11-09  Atsushi Enomoto  <atsushi@ximian.com>

	* XmlSchemaImporterTests.cs :
	  added ImportComplexDerivationByExtension().

2006-11-08  Atsushi Enomoto  <atsushi@ximian.com>

	* XmlSchemaImporterTests.cs :
	  added AnyTypeTopLevelElementImportsAllComplexTypes().

2006-11-08  Atsushi Enomoto  <atsushi@ximian.com>

	* XmlSchemaImporterTests.cs : added ImportTypeMapping() test for
	  nonexistent name.

2006-11-02  Atsushi Enomoto  <atsushi@ximian.com>

	* CodeIdentifiersTests.cs : new test.

2006-11-01  Atsushi Enomoto  <atsushi@ximian.com>

	* XmlSerializerImplementationTests.cs : new testfixture.

2006-10-10  Gert Driesen  <drieseng@users.sourceforge.net>

	* XmlSerializerTests.cs: Added a few tests. Fixed coding style.

2006-10-08  Gert Driesen  <drieseng@users.sourceforge.net>

	* DeserializeTest.cs: Added several tests.
	* XmlSerializerTestClasses.cs: Added test classes for encoded SOAP.
	* XmlSerializerTests.cs: Added new tests and fixed existing test.
	* XmlReflectionImporterTests.cs: Added test for invalid default
	values.
	* SoapReflectionImporterTests.cs: Fixed numbering of tests.

2006-10-01  Gert Driesen  <drieseng@users.sourceforge.net>

	* SoapReflectionImporterTests.cs: Added tests for bug #78206.

2006-05-30  Atsushi Enomoto  <atsushi@ximian.com>

	* XmlSerializerTests.cs : added tailored version of bug #78536 test.

2006-05-15  Gert Driesen  <drieseng@users.sourceforge.net>

	* XmlCodeExporterTests.cs: Added tests for arrays. Fixed usage of
	XmlRootAttribute in tests.

2006-04-26  Gert Driesen  <drieseng@users.sourceforge.net>

	* SoapSchemaExporterTests.cs: Sync expected results with changes to
	test classes.
	* XmlCodeExporterTests.cs: Same.

2006-04-26  Gert Driesen  <drieseng@users.sourceforge.net>

	* DeserializeTests.cs: Improved TestDeserialize_Enum test for 
	bug #78204.

2006-04-26  Gert Driesen  <drieseng@users.sourceforge.net>

	* SoapAttributesTests.cs: Added tests for bug #78205.
	* XmlSerializerTestClasses.cs: Added test classes and improved existing
	classes for usage in upcoming bug reports.

2006-04-24  Gert Driesen  <drieseng@users.sourceforge.net>

	* XmlSchemaExporterTests.cs: Enabled tests which failed due to bug
	#78145.

2006-04-21  Gert Driesen  <drieseng@users.sourceforge.net>

	* XmlCodeExporterTests.cs: Enabled tests for XmlCodeExporter.
	* XmlSchemaImporterTests.cs: Fixed EnumSimpleContent test to pass
	on MS.NET 2.0.

2006-04-20  Gert Driesen  <drieseng@users.sourceforge.net>

	* XmlCodeExporterTests.cs: Added tests for XmlCodeExporter (currently
	marked NotWorking).

2006-03-25  Gert Driesen  <drieseng@users.sourceforge.net>

	* XmlSchemaImporterTests.cs: Enabled tests for bug #77907.

2006-03-25  Gert Driesen  <drieseng@users.sourceforge.net>

	* XmlSchemaImporterTests.cs: Added NotWorking tests as preparation
	for XmlReflectionImporter and SoapReflectionImporter fixes. Reordered
	tests.

2006-03-22  Gert Driesen  <drieseng@users.sourceforge.net>

	* XmlReflectionImporterTests.cs: Added ImportTypeMapping tests for 
	void and null type argument. Improved WrongChoices test to make sure
	the exception(s) we throw match those of MSFT. Added test for bug
	#77591.

2006-03-10  Gert Driesen  <drieseng@users.sourceforge.net>

	* XmlSchemaExporterTests.cs: Enabled tests for bug #77111.
. 
2006-03-10  Gert Driesen  <drieseng@users.sourceforge.net>

	* DeserializeTests.cs: Enabled tests for bug #77530.
	* XmlSerializerTests.cs: Enabled tests for bug #77530. 

2006-03-07  Lluis Sanchez Gual  <lluis@novell.com>

	* System.Xml.Serialization/XmlSerializerTestClasses.cs:
	* System.Xml.Serialization/XmlSerializerTests.cs: Added tests
	  for XmlSchemaForm.

2006-02-16  Gert Driesen  <drieseng@users.sourceforge.net>

	* XmlReflectionImporter.cs: Enabled few tests for bug #77531.
	* SoapReflectionImporter.cs: Enabled few tests for bug #77531.

2006-02-16  Lluis Sanchez Gual  <lluis@novell.com>

	* XmlSchemaImporterTests.cs: Added test for bug #76848.

2006-02-11  Gert Driesen  <drieseng@users.sourceforge.net>

	* XmlRootAttributeTests.cs: Set eol-style to CRLF.
	* SoapTypeAttributeTests.cs: Same.
	* XmlIncludeAttributeTests.cs: Same.
	* XmlTextAttributeTests.cs: Same.
	* XmlSerializerTests.cs: Same.
	* SoapIncludeAttributeTests.cs: Same.
	* XmlSerializationWriterTests.cs: Same.
	* XmlElementAttributeTests.cs: Same.
	* ComplexDataStructure.cs: Same.
	* DeserializerTests.cs: Same.
	* SoapElementAttributeTests.cs: Same.
	* XmlChoiceIdentifierAttributeTests.cs: Same.
	* XmlArrayItemAttributeTests.cs: Same.
	* XmlAnyElementAttributeTests.cs: Same.
	* XmlAttributesTests.cs: Same.
	* XmlAttributeAttributeTests.cs: Same.
	* XmlEnumAttributeTests.cs: Same.
	* SoapAttributeAttributeTests.cs: Same.
	* SoapEnumAttributeTests.cs: Same.
	* SoapSchemaMemberTests.cs: Same.
	* XmlArrayAttributeTests.cs: Same.
	* XmlSerializerTestClasses.cs: Same.
	* XmlSchemaImporterTests.cs: Set eol-style to native.

2006-02-11  Gert Driesen  <drieseng@users.sourceforge.net>

	* XmlReflectionImporterTests.cs: Added test for IDictionary import.
	Set eol style to CRLF.
	* SoapReflectionImporterTests.cs: Added test for IDictionary import.

2006-02-11  Gert Driesen  <drieseng@users.sourceforge.net>

	* XmlSerializerTestClasses.cs: Fixed line endings (sigh).

2006-02-10  Gert Driesen  <drieseng@users.sourceforge.net>

	* DeserializeTests.cs: Added tests for deserialization of enums, and
	primitive types container.
	* XmlSerializerTests.cs: Numbered some tests.

2006-02-09  Gert Driesen  <drieseng@users.sourceforge.net>

	* XmlSerializerTests.cs: Fixed build after failed merge.

2006-02-09  Gert Driesen  <drieseng@users.sourceforge.net>

	* XmlSerializerTests.cs: Added test for bug #77501. Added tests for
	XML and encoded serialization of enums.

2006-02-09  Gert Driesen  <drieseng@users.sourceforge.net>

	* XmlSerializationWriterTests.cs: Added Reset overload that takes
	Formatting. Added XmlNode[] tests for bug #77512, enabled tests for
	bug #77512.

2006-02-09  Gert Driesen  <drieseng@users.sourceforge.net>
	
	* SoapReflectionImporterTests.cs: Marked test NotDotNet.

2006-02-09  Lluis Sanchez Gual  <lluis@novell.com>

	* XmlSerializerTests.cs, XmlSerializerTestClasses.cs: Added test
	for bug #77447.

2006-02-09  Gert Driesen  <drieseng@users.sourceforge.net>

	* XmlSerializerTests.cs: Added constants for usage in new tests.
	Added methods for encoded serialization. Fixed line endings.

2006-02-09  Gert Driesen  <drieseng@users.sourceforge.net>

	* XmlSerializerTestClasses.cs: Added test classes.

2006-02-09  Gert Driesen  <drieseng@users.sourceforge.net>

	* XmlSerializationWriterTests.cs: Use Assert instead of deprecated
	Assertion class. Added tests for FromEnum, WriteXsiType, 
	WriteTypedPrimitive and WritePotentiallyReferencingElement. Changed
	accessibility of Reset and Content on XmlSerializationWriterTester
	and added public Execute methods for WritePotentiallyReferencingElement
	and WriteTypedPrimitive, to allow this class to be useful for tests
	that have effect on the prefix for other tests.
	* XmlSerializationReaderTests.cs: Added tests for ToEnum.

2006-02-08  Gert Driesen  <drieseng@users.sourceforge.net>

	* XmlTypeAttributeTests.cs: Set eol-style to native.

2006-02-06  Gert Driesen  <drieseng@users.sourceforge.net>

	* DeserializeTests.cs: Use Assert instead of deprecated Assertion.
	Renumbered tests. Fixed line endings.

2006-02-05  Gert Driesen  <drieseng@users.sourceforge.net>

	* XmlSerializerTests.cs: No longer derive from Assertion, fixed some
	tests that were catching NUnit's AssertionException too.

2006-02-04  Gert Driesen  <drieseng@users.sourceforge.net>
	
	* XmlSchemaExporterTests.cs: Reworked tests that fail on Mono
	due to bug #77117 to pass on Mono (until that bug is fixed) and 
	mark these tests NotDotNet.

2006-01-23  Gert Driesen  <drieseng@users.sourceforge.net>

	* XmlReflectionImporterTests.cs: Marked tests NotWorking until fixes
	have landed in svn.
	* SoapReflectionImporterTests.cs: Added numerous tests.
	* XmlSchemaImporterTests.cs: Added numerous tests.
	* XmlSchemaExporterTests.cs: Added numerous tests.
	* SoapSchemaExporterTests.cs: Added numerous tests.
 	* XmlSerializerTestClasses.cs: Added test classes for 
	XmlSchemaExporter. Fixed line endings (to CRLF).

2006-01-07  Gert Driesen  <drieseng@users.souceforge.net>

	* XmlReflectionImporterTests.cs: Added numerous tests. No longer
	derive from Assertion.

2005-12-29  Gert Driesen  <drieseng@users.sourceforge.net>

	* XmlSchemaExporterTests.cs: Added tests for exporting structs, and 
	arrays. Added tests for bug #77117. Refactored some existing tests.

2005-12-28  Gert Driesen  <drieseng@users.sourceforge.net>

	* XmlSerializerTests.cs: Added serialization test for XmlSchema.
	* XmlSchemaExporterTests.cs: Added tests for class, IXmlSerializable
	and primitives.

2005-12-27  Gert Driesen  <drieseng@users.sourceforge.net>

	* XmlSerializerTests.cs: Number individual tests.

2005-12-27  Gert Driesen  <drieseng@users.sourceforge.net>

	* XmlAttributesTests.cs: No longer derive from Assertion, number
	individual tests.

2005-12-05  Lluis Sanchez Gual  <lluis@novell.com> 

	* XmlSerializerTestClasses.cs:
	* DeserializeTests.cs: Added tests for bug #76808 and related behavior.

2005-12-01  Lluis Sanchez Gual  <lluis@novell.com> 

	* XmlSerializerTestClasses.cs:
	* XmlSerializerTests.cs: Added tests for bug #76860.

2005-11-24  Vladimir Krasnov  <vladimirk@mainsoft.com>

	* XmlSerializerTestClasses.cs: added two enum types, without 
	0-value
	* XmlSerializerTests.cs: added tests for serialization enum's 
	default value

2005-09-26  Lluis Sanchez Gual  <lluis@novell.com> 

	* XmlSerializerTests.cs, DeserializeTests.cs, 
	XmlSerializerTestClasses.cs: Added tests for serialization of
	arrays of choice values.

2005-09-21  Lluis Sanchez Gual  <lluis@novell.com> 

	* XmlSerializerTests.cs, Added test for bug #76049.

2005-09-21  Lluis Sanchez Gual  <lluis@novell.com>

	* XmlSerializerTests.cs, XmlSerializerTestClasses.cs: Added test
	for bug #75986.

2005-08-24  Lluis Sanchez Gual  <lluis@novell.com>

	* XmlSerializerTests.cs: Added test for bug #75855.
	* DeserializeTests.cs: New test.
	* XmlSerializerTestClasses.cs: New test classes.

2005-07-31  Gert Driesen  <drieseng@users.sourceforge.net>

	* ComplexDataStructure.cs: Fixed test due to change in default value
	of XmlArrayItemAttribute.IsNullable.
	* SoapAttributeAttributeTests.cs: Added tests for default values.
	* SoapElementAttributeTests.cs: Added tests for default values.
	* SoapEnumAttributeTests.cs: Added tests for default values.
	* SoapIncludeAttributeTests.cs: Added tests for default values.
	* SoapSchemaMemberTests.cs: Added tests for default values.
	* SoapTypeAttributeTests.cs: Added tests for default values.
	* XmlAnyElementAttributeTests.cs: Added tests for default values.
	* XmlArrayAttributeTests.cs: Added tests for default values.
	* XmlArrayItemAttributeTests.cs: Added tests for default values.
	* XmlAttributeAttributeTests.cs: Added tests for default values.
	* XmlChoiceIdentifierAttributeTests.cs: Added tests for default 
	values.
	* XmlElementAttributeTests.cs: Added tests for default values.
	* XmlEnumAttributeTests.cs: Added tests for default values.
	* XmlIncludeAttributeTests.cs: Added tests for default values.
	* XmlRootAttributeTests.cs: Added tests for default values.
	* XmlTextAttributeTests.cs: Added tests for default values.
	* XmlTypeAttributeTests.cs: Added tests for default values.

2005-06-17  Raja R Harinath  <rharinath@novell.com>

	* XmlSerializerTests.cs (TestSerializeDateTime): Avoid rounding
	errors while printing timezone offset (off.TotalHours == 5.5 gets
	printed as 6).  Fix sign of timezone.

2005-04-26  Lluis Sanchez Gual  <lluis@novell.com>

	* XmlSerializerTests.cs:
	* DeserializeTests.cs:
	* XmlSerializerTestClasses.cs: Added tests for readonly properties and
	elements with spaces on them.

2005-03-30  Lluis Sanchez Gual  <lluis@novell.com>

	* XmlSerializerTests.cs:
	* XmlReflectionImporterTests.cs:
	* DeserializeTests.cs:
	* XmlSerializerTestClasses.cs: Added tests for serialization of choices.

2005-03-29  Lluis Sanchez Gual  <lluis@novell.com>

	* XmlSerializerTests.cs:
	* DeserializeTests.cs: 
	* XmlSerializerTestClasses.cs: Added some tests for xml node serialization.

2005-02-28  Atsushi Enomoto  <atsushi@ximian.com>

	* XmlReflectionImporterTests.cs : set NotWorking for trivial empty
	  string comparison.

2005-02-10  Nick Drochak  <ndrochak@ieee.org>

	* DeserializeTests.cs: Ignore new test on MS.NET, since it fails there.

2005-02-07  Lluis Sanchez Gual  <lluis@novell.com>

	* DeserializeTests.cs: Added test case for bug #72265.

2005-01-30  Nick Drochak  <ndrochak@ieee.org>

	* ComplexDataStructure.cs:
	* DeserializationTests.cs: Ignore failures on .NET

2004-09-02  Lluis Sanchez Gual <lluis@novell.com>

	* XmlSerializerTestClasses.cs: Added some test classes.
	* DeserializeTests.cs: Added tests for bug #61464.

2004-03-24  Lluis Sanchez Gual <lluis@ximian.com>

	* XmlSerializerTests.cs: Added some identifiers for AssertEquals.
	  Minor fixes in Infoset method.
	* ComplexDataStructure.cs: New set of tests for testing complex object
	  serialization.

2004-03-13  David Sheldon <dave-mono@earth.li>

  * XmlReflectionImporterTests.cs: Switched the AssertEquals around 
   the other way, so that the expecteed value was the first parameter. 
   This makes the error messages you get out of it better.

2004-03-12  Lluis Sanchez Gual  <lluis@ximian.com>

	* DeserializeTests.cs: Added test for empty enum deserialization (bug #55509).
	* XmlAttributesTests.cs, XmlReflectionImporterTests.cs, 
	  XmlSerializationWriterTests.cs, XmlSerializerTests.cs:
	  Simplified namespace hierarchy.
	* XmlSerializerTestClasses.cs: Added more test classes.

2003-12-18  Lluis Sanchez Gual <lluis@ximian.com>

	* DeserializeTests.cs, XmlAttributesTests.cs: Changed namespace.
	* XmlSerializationWriterTests.cs, XmlSerializerTests.cs: Make xml compares 
	  independent from the text format.

2003-05-20  Atsushi Enomoto <ginga@kit.hi-ho.ne.jp>

	* added DeserializeTests.cs and XmlAttributesTest.cs

2003-05-18  Atsushi Enomoto <ginga@kit.hi-ho.ne.jp>

	* XmlSerializerTests.cs : fixed some AssertEquals() argument orders.
	  and replaced some Assert() with AssertEquals().
	  Applied USE_VERSION_1_1 to TestConstructor().

2003-05-16  Dick Porter  <dick@ximian.com>

	* XmlSerializerTests.cs: Test what happens when nulls are passed
	to the constructor

2003-05-16  Atsushi Enomoto <ginga@kit.hi-ho.ne.jp>

	* XmlSerializerTests.cs : fixed some argument orders and fixed
	  timezone dependent part of TestSerializeDateTime().

2003-05-13  Martin Willemoes Hansen <mwh@sysrq.dk>
	* Tests inherits from Assertion and Assertion. prefixes removed

2003-05-10  Atsushi Enomoto <ginga@kit.hi-ho.ne.jp>

	* added XmlSerializationWriterTests.cs. (by Erik)

2003-04-25  Atsushi Enomoto <ginga@kit.hi-ho.ne.jp>

	* added XmlReflectionImporterTests.cs. (by Erik)

2003-04-12  Atsushi Enomoto <ginga@kit.hi-ho.ne.jp>

	* added this file as a new entry.
	  See ../ChangeLog to find former ChangeLog entries.
	* added XmlSerializerTests.cs and XmlSerializerTestClasses.cs
	  (by Erik Lebel)<|MERGE_RESOLUTION|>--- conflicted
+++ resolved
@@ -1,11 +1,8 @@
-<<<<<<< HEAD
-=======
 2008-04-01  Lluis Sanchez Gual <lluis@novell.com> 
 
 	* XmlSerializerTestClasses.cs, XmlSerializerTests.cs: Test nullable
 	  enums.
 
->>>>>>> 0e79d8f4
 2008-03-31  Gert Driesen  <drieseng@users.sourceforge.net>
 
 	* XmlCodeExporterTests.cs: Remove CWL.
